--- conflicted
+++ resolved
@@ -1,11 +1,7 @@
-import { useMathKeyboardNav } from './useMathKeyboardNav';
+import { useState, useCallback } from 'react';
 import type { DivisionProblem, UserAnswer } from '../types/game';
-<<<<<<< HEAD
-
-=======
 import { KEYBOARD_KEYS } from '../utils/constants';
 import { useSharedValidation } from './useSharedValidation';
->>>>>>> c61e4a98
 
 export interface CurrentFocus {
     stepNumber: number;
@@ -13,14 +9,6 @@
     fieldPosition: number;
 }
 
-<<<<<<< HEAD
-export function useKeyboardNav(
-    problem: DivisionProblem | null,
-    userAnswers: UserAnswer[],
-    isSubmitted: boolean = false,
-    onProblemSubmit?: () => void
-) {
-=======
 export function useKeyboardNav(problem: DivisionProblem | null, userAnswers: UserAnswer[] = [], isSubmitted: boolean = false) {
     const { areAllFieldsFilled: checkAllFieldsFilled } = useSharedValidation();
 
@@ -30,35 +18,42 @@
         fieldPosition: 0,
     });
 
->>>>>>> c61e4a98
     // Helper to get number of digits needed for a value
     const getDigitCount = (value: number): number => {
         return Math.max(1, value.toString().length);
     };
 
     // Get all fields in order for navigation
-    const getAllFieldsInOrder = () => {
+    const getAllFieldsInOrder = useCallback((): CurrentFocus[] => {
         if (!problem) return [];
+
         const allFields: CurrentFocus[] = [];
+
         for (let stepIndex = 0; stepIndex < problem.steps.length; stepIndex++) {
             const step = problem.steps[stepIndex];
+
+            // Quotient field for this step
             allFields.push({ stepNumber: stepIndex, fieldType: 'quotient', fieldPosition: 0 });
+
+            // Multiply digits (right to left)
             const multiplyDigits = getDigitCount(step.multiply);
             for (let pos = multiplyDigits - 1; pos >= 0; pos--) {
                 allFields.push({ stepNumber: stepIndex, fieldType: 'multiply', fieldPosition: pos });
             }
+
+            // Subtract digits (right to left)
             const subtractDigits = getDigitCount(step.subtract);
             for (let pos = Math.max(0, subtractDigits - 1); pos >= 0; pos--) {
                 allFields.push({ stepNumber: stepIndex, fieldType: 'subtract', fieldPosition: pos });
             }
+
+            // Bring down (if exists)
             if (step.bringDown !== undefined) {
                 allFields.push({ stepNumber: stepIndex, fieldType: 'bringDown', fieldPosition: 0 });
             }
         }
+
         return allFields;
-<<<<<<< HEAD
-    };
-=======
     }, [problem]);
 
     // Helper to find index of current field in the ordered list
@@ -192,21 +187,14 @@
             // backspace events in different contexts (division, addition, multiplication).
         }
     }, [moveNext, movePrevious, areAllFieldsFilled, isSubmitted]);
->>>>>>> c61e4a98
-
-    // Use the shared hook
-    const nav = useMathKeyboardNav<CurrentFocus>(getAllFieldsInOrder, {
-        isSubmitted,
-        onProblemSubmit,
-        fieldEquals: (a, b) =>
-            a.stepNumber === b.stepNumber &&
-            a.fieldType === b.fieldType &&
-            a.fieldPosition === b.fieldPosition,
-    });
-
-<<<<<<< HEAD
-    return nav;
-=======
+
+    // Check if a field is currently focused
+    const isFieldFocused = useCallback((stepNumber: number, fieldType: 'quotient' | 'multiply' | 'subtract' | 'bringDown', fieldPosition: number = 0) => {
+        return currentFocus.stepNumber === stepNumber &&
+            currentFocus.fieldType === fieldType &&
+            currentFocus.fieldPosition === fieldPosition;
+    }, [currentFocus]);
+
     return {
         currentFocus,
         moveNext,
@@ -218,5 +206,4 @@
         getPreviousField,
         areAllFieldsFilled,
     };
->>>>>>> c61e4a98
 } 