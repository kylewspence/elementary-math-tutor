--- conflicted
+++ resolved
@@ -22,15 +22,11 @@
 
 
 
-<<<<<<< HEAD
+
     // Find first field (renamed from findFirstEmptyField to be consistent)
     const findNextField = useCallback((): CurrentFocus | null => {
         if (!problem) return null;
-=======
-    // Create a list of all fields in proper sequential order
-    const getAllFieldsInOrder = useCallback((): CurrentFocus[] => {
-        if (!problem) return [];
->>>>>>> 09463034
+
 
         const allFields: CurrentFocus[] = [];
 
@@ -38,7 +34,7 @@
             // Quotient field for this step
             allFields.push({ stepNumber: stepIndex, fieldType: 'quotient', fieldPosition: 0 });
 
-<<<<<<< HEAD
+
             // Multiply digits (right to left)
             const multiplyDigits = getDigitCount(step.multiply);
             for (let pos = multiplyDigits - 1; pos >= 0; pos--) {
@@ -89,9 +85,7 @@
         const allFields: CurrentFocus[] = [];
 
         for (let stepIndex = 0; stepIndex < problem.steps.length; stepIndex++) {
-=======
-            // Multiply fields (right to left)
->>>>>>> 09463034
+
             const step = problem.steps[stepIndex];
             const multiplyDigits = getDigitCount(step.multiply);
             for (let pos = multiplyDigits - 1; pos >= 0; pos--) {
@@ -122,20 +116,16 @@
             field.fieldPosition === currentFocus.fieldPosition
         );
 
-<<<<<<< HEAD
+
         // Move to previous field regardless of whether it's empty or filled
         if (currentIndex > 0) {
             return allFields[currentIndex - 1];
-=======
-        if (currentIndex >= 0 && currentIndex < allFields.length - 1) {
-            const nextField = allFields[currentIndex + 1];
-            setCurrentFocus(nextField);
->>>>>>> 09463034
+
         }
         // If at the last field, stay there
     }, [currentFocus, getAllFieldsInOrder]);
 
-<<<<<<< HEAD
+
         // Wrap around to the last field if we're at the beginning
         return allFields[allFields.length - 1];
     }, [problem]);
@@ -147,23 +137,7 @@
             setCurrentFocus(prevField);
         }
     }, [currentFocus, findPreviousField]);
-=======
-    // Simple move to previous field in sequence
-    const movePrevious = useCallback(() => {
-        const allFields = getAllFieldsInOrder();
-        const currentIndex = allFields.findIndex(field =>
-            field.stepNumber === currentFocus.stepNumber &&
-            field.fieldType === currentFocus.fieldType &&
-            field.fieldPosition === currentFocus.fieldPosition
-        );
 
-        if (currentIndex > 0) {
-            const prevField = allFields[currentIndex - 1];
-            setCurrentFocus(prevField);
-        }
-        // If at the first field, stay there
-    }, [currentFocus, getAllFieldsInOrder]);
->>>>>>> 09463034
 
     // Jump to specific field
     const jumpToField = useCallback((stepNumber: number, fieldType: 'quotient' | 'multiply' | 'subtract' | 'bringDown', fieldPosition: number = 0) => {
