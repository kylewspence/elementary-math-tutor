import { useMathKeyboardNav } from './useMathKeyboardNav';
import type { DivisionProblem } from '../types/game';


export interface CurrentFocus {
    stepNumber: number;
    fieldType: 'quotient' | 'multiply' | 'subtract' | 'bringDown';
    fieldPosition: number;
}

export function useKeyboardNav(
    problem: DivisionProblem | null,

    isSubmitted: boolean = false,
    onProblemSubmit?: () => void
) {
    // Helper to get number of digits needed for a value
    const getDigitCount = (value: number): number => {
        return Math.max(1, value.toString().length);
    };

    // Get all fields in order for navigation
    const getAllFieldsInOrder = () => {
        if (!problem) return [];
        const allFields: CurrentFocus[] = [];
        for (let stepIndex = 0; stepIndex < problem.steps.length; stepIndex++) {
            const step = problem.steps[stepIndex];
            allFields.push({ stepNumber: stepIndex, fieldType: 'quotient', fieldPosition: 0 });
            const multiplyDigits = getDigitCount(step.multiply);
            for (let pos = multiplyDigits - 1; pos >= 0; pos--) {
                allFields.push({ stepNumber: stepIndex, fieldType: 'multiply', fieldPosition: pos });
            }
            const subtractDigits = getDigitCount(step.subtract);
            for (let pos = Math.max(0, subtractDigits - 1); pos >= 0; pos--) {
                allFields.push({ stepNumber: stepIndex, fieldType: 'subtract', fieldPosition: pos });
            }
            if (step.bringDown !== undefined) {
                allFields.push({ stepNumber: stepIndex, fieldType: 'bringDown', fieldPosition: 0 });
            }
        }
        return allFields;
<<<<<<< HEAD
    }, [problem]);

    // Helper to find index of current field in the ordered list
    const getCurrentFieldIndex = useCallback(() => {
        const allFields = getAllFieldsInOrder();
        return allFields.findIndex(field =>
            field.stepNumber === currentFocus.stepNumber &&
            field.fieldType === currentFocus.fieldType &&
            field.fieldPosition === currentFocus.fieldPosition
        );
    }, [currentFocus, getAllFieldsInOrder]);

    // Get the previous field for a given field
    const getPreviousField = useCallback((stepNumber: number, fieldType: 'quotient' | 'multiply' | 'subtract' | 'bringDown', fieldPosition: number): CurrentFocus | null => {
        const allFields = getAllFieldsInOrder();
        const currentIndex = allFields.findIndex(field =>
            field.stepNumber === stepNumber &&
            field.fieldType === fieldType &&
            field.fieldPosition === fieldPosition
        );

        if (currentIndex > 0) {
            return allFields[currentIndex - 1];
        } else if (allFields.length > 0) {
            // Wrap around to the last field if at the beginning
            return allFields[allFields.length - 1];
        }

        return null;
    }, [getAllFieldsInOrder]);

    // Check if all fields have answers
    const areAllFieldsFilled = useCallback(() => {
        if (!problem) return false;

        const allFields = getAllFieldsInOrder();

        // Check if we have an answer for each field
        return allFields.every(field => {
            return userAnswers.some(answer =>
                answer.stepNumber === field.stepNumber &&
                answer.fieldType === field.fieldType &&
                answer.fieldPosition === field.fieldPosition
            );
        });
    }, [problem, userAnswers, getAllFieldsInOrder]);

    // Move to next field
    const moveNext = useCallback(() => {
        const allFields = getAllFieldsInOrder();
        const currentIndex = getCurrentFieldIndex();

        // Move to next field regardless of whether it's empty or filled
        if (currentIndex < allFields.length - 1 && currentIndex !== -1) {
            setCurrentFocus(allFields[currentIndex + 1]);
        } else if (allFields.length > 0) {
            // Wrap around to the first field if we're at the end
            setCurrentFocus(allFields[0]);
        }
    }, [getAllFieldsInOrder, getCurrentFieldIndex]);

    // Move to previous field
    const movePrevious = useCallback(() => {
        const allFields = getAllFieldsInOrder();
        const currentIndex = getCurrentFieldIndex();

        // Move to previous field regardless of whether it's empty or filled
        if (currentIndex > 0) {
            setCurrentFocus(allFields[currentIndex - 1]);
        } else if (allFields.length > 0) {
            // Wrap around to the last field if we're at the beginning
            setCurrentFocus(allFields[allFields.length - 1]);
        }
    }, [getAllFieldsInOrder, getCurrentFieldIndex]);

    // Jump to specific field
    const jumpToField = useCallback((stepNumber: number, fieldType: 'quotient' | 'multiply' | 'subtract' | 'bringDown', fieldPosition: number = 0) => {
        if (!problem || stepNumber >= problem.steps.length) return;

        setCurrentFocus({
            stepNumber,
            fieldType,
            fieldPosition,
        });
    }, [problem]);

    // Check if we're at the last field
    const isLastField = useCallback(() => {
        if (!problem) return false;

        const allFields = getAllFieldsInOrder();
        const currentIndex = getCurrentFieldIndex();

        return currentIndex === allFields.length - 1;
    }, [problem, getAllFieldsInOrder, getCurrentFieldIndex]);

    // Handle keyboard events
    const handleKeyDown = useCallback((e: React.KeyboardEvent, onProblemSubmit?: () => void) => {
        switch (e.key) {
            case KEYBOARD_KEYS.TAB:
                e.preventDefault();
                if (e.shiftKey) {
                    movePrevious();
                } else {
                    moveNext();
                }
                break;
            case KEYBOARD_KEYS.ENTER:
                e.preventDefault();
                if (isSubmitted) {
                    // If problem is already submitted, don't auto-advance
                    // Let the user manually click "Next Problem" in the ProblemComplete dialog
                    return;
                } else if (onProblemSubmit && (isLastField() || areAllFieldsFilled())) {
                    // Submit the problem if we're at the last field or all fields are filled
                    onProblemSubmit();
                } else {
                    // Otherwise just move to next field
                    moveNext();
                }
                break;
            case KEYBOARD_KEYS.ARROW_RIGHT:
            case KEYBOARD_KEYS.ARROW_DOWN:
                e.preventDefault();
                moveNext();
                break;
            case KEYBOARD_KEYS.ARROW_LEFT:
            case KEYBOARD_KEYS.ARROW_UP:
                e.preventDefault();
                movePrevious();
                break;
            // Note: Backspace handling for empty fields is now done in the Input component
            // with the onBackspace callback. This allows for more flexible handling of
            // backspace events in different contexts (division, addition, multiplication).
        }
    }, [moveNext, movePrevious, isLastField, areAllFieldsFilled, isSubmitted]);
=======
    };
>>>>>>> d46b7aec

    // Use the shared hook
    const nav = useMathKeyboardNav<CurrentFocus>(getAllFieldsInOrder, {
        isSubmitted,
        onProblemSubmit,
        fieldEquals: (a, b) =>
            a.stepNumber === b.stepNumber &&
            a.fieldType === b.fieldType &&
            a.fieldPosition === b.fieldPosition,
    });

<<<<<<< HEAD
    return {
        currentFocus,
        moveNext,
        movePrevious,
        jumpToField,
        handleKeyDown,
        isFieldFocused,
        getAllFieldsInOrder,
        getPreviousField,
    };
=======
    return nav;
>>>>>>> d46b7aec
} <|MERGE_RESOLUTION|>--- conflicted
+++ resolved
@@ -10,7 +10,7 @@
 
 export function useKeyboardNav(
     problem: DivisionProblem | null,
-
+    userAnswers: any[],
     isSubmitted: boolean = false,
     onProblemSubmit?: () => void
 ) {
@@ -39,146 +39,7 @@
             }
         }
         return allFields;
-<<<<<<< HEAD
-    }, [problem]);
-
-    // Helper to find index of current field in the ordered list
-    const getCurrentFieldIndex = useCallback(() => {
-        const allFields = getAllFieldsInOrder();
-        return allFields.findIndex(field =>
-            field.stepNumber === currentFocus.stepNumber &&
-            field.fieldType === currentFocus.fieldType &&
-            field.fieldPosition === currentFocus.fieldPosition
-        );
-    }, [currentFocus, getAllFieldsInOrder]);
-
-    // Get the previous field for a given field
-    const getPreviousField = useCallback((stepNumber: number, fieldType: 'quotient' | 'multiply' | 'subtract' | 'bringDown', fieldPosition: number): CurrentFocus | null => {
-        const allFields = getAllFieldsInOrder();
-        const currentIndex = allFields.findIndex(field =>
-            field.stepNumber === stepNumber &&
-            field.fieldType === fieldType &&
-            field.fieldPosition === fieldPosition
-        );
-
-        if (currentIndex > 0) {
-            return allFields[currentIndex - 1];
-        } else if (allFields.length > 0) {
-            // Wrap around to the last field if at the beginning
-            return allFields[allFields.length - 1];
-        }
-
-        return null;
-    }, [getAllFieldsInOrder]);
-
-    // Check if all fields have answers
-    const areAllFieldsFilled = useCallback(() => {
-        if (!problem) return false;
-
-        const allFields = getAllFieldsInOrder();
-
-        // Check if we have an answer for each field
-        return allFields.every(field => {
-            return userAnswers.some(answer =>
-                answer.stepNumber === field.stepNumber &&
-                answer.fieldType === field.fieldType &&
-                answer.fieldPosition === field.fieldPosition
-            );
-        });
-    }, [problem, userAnswers, getAllFieldsInOrder]);
-
-    // Move to next field
-    const moveNext = useCallback(() => {
-        const allFields = getAllFieldsInOrder();
-        const currentIndex = getCurrentFieldIndex();
-
-        // Move to next field regardless of whether it's empty or filled
-        if (currentIndex < allFields.length - 1 && currentIndex !== -1) {
-            setCurrentFocus(allFields[currentIndex + 1]);
-        } else if (allFields.length > 0) {
-            // Wrap around to the first field if we're at the end
-            setCurrentFocus(allFields[0]);
-        }
-    }, [getAllFieldsInOrder, getCurrentFieldIndex]);
-
-    // Move to previous field
-    const movePrevious = useCallback(() => {
-        const allFields = getAllFieldsInOrder();
-        const currentIndex = getCurrentFieldIndex();
-
-        // Move to previous field regardless of whether it's empty or filled
-        if (currentIndex > 0) {
-            setCurrentFocus(allFields[currentIndex - 1]);
-        } else if (allFields.length > 0) {
-            // Wrap around to the last field if we're at the beginning
-            setCurrentFocus(allFields[allFields.length - 1]);
-        }
-    }, [getAllFieldsInOrder, getCurrentFieldIndex]);
-
-    // Jump to specific field
-    const jumpToField = useCallback((stepNumber: number, fieldType: 'quotient' | 'multiply' | 'subtract' | 'bringDown', fieldPosition: number = 0) => {
-        if (!problem || stepNumber >= problem.steps.length) return;
-
-        setCurrentFocus({
-            stepNumber,
-            fieldType,
-            fieldPosition,
-        });
-    }, [problem]);
-
-    // Check if we're at the last field
-    const isLastField = useCallback(() => {
-        if (!problem) return false;
-
-        const allFields = getAllFieldsInOrder();
-        const currentIndex = getCurrentFieldIndex();
-
-        return currentIndex === allFields.length - 1;
-    }, [problem, getAllFieldsInOrder, getCurrentFieldIndex]);
-
-    // Handle keyboard events
-    const handleKeyDown = useCallback((e: React.KeyboardEvent, onProblemSubmit?: () => void) => {
-        switch (e.key) {
-            case KEYBOARD_KEYS.TAB:
-                e.preventDefault();
-                if (e.shiftKey) {
-                    movePrevious();
-                } else {
-                    moveNext();
-                }
-                break;
-            case KEYBOARD_KEYS.ENTER:
-                e.preventDefault();
-                if (isSubmitted) {
-                    // If problem is already submitted, don't auto-advance
-                    // Let the user manually click "Next Problem" in the ProblemComplete dialog
-                    return;
-                } else if (onProblemSubmit && (isLastField() || areAllFieldsFilled())) {
-                    // Submit the problem if we're at the last field or all fields are filled
-                    onProblemSubmit();
-                } else {
-                    // Otherwise just move to next field
-                    moveNext();
-                }
-                break;
-            case KEYBOARD_KEYS.ARROW_RIGHT:
-            case KEYBOARD_KEYS.ARROW_DOWN:
-                e.preventDefault();
-                moveNext();
-                break;
-            case KEYBOARD_KEYS.ARROW_LEFT:
-            case KEYBOARD_KEYS.ARROW_UP:
-                e.preventDefault();
-                movePrevious();
-                break;
-            // Note: Backspace handling for empty fields is now done in the Input component
-            // with the onBackspace callback. This allows for more flexible handling of
-            // backspace events in different contexts (division, addition, multiplication).
-        }
-    }, [moveNext, movePrevious, isLastField, areAllFieldsFilled, isSubmitted]);
-=======
     };
->>>>>>> d46b7aec
 
     // Use the shared hook
     const nav = useMathKeyboardNav<CurrentFocus>(getAllFieldsInOrder, {
@@ -190,18 +51,5 @@
             a.fieldPosition === b.fieldPosition,
     });
 
-<<<<<<< HEAD
-    return {
-        currentFocus,
-        moveNext,
-        movePrevious,
-        jumpToField,
-        handleKeyDown,
-        isFieldFocused,
-        getAllFieldsInOrder,
-        getPreviousField,
-    };
-=======
     return nav;
->>>>>>> d46b7aec
 } 