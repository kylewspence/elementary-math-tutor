import { useCallback } from 'react';
import { useMathKeyboardNav } from './useMathKeyboardNav';
import type { MultiplicationProblem, MultiplicationCurrentFocus, MultiplicationUserAnswer } from '../types/multiplication';


/**
 * Custom hook to manage keyboard navigation for multiplication problems
 * Follows the natural flow of solving multiplication problems
 */
export function useMultiplicationKeyboardNav(
    problem: MultiplicationProblem | null,
    userAnswers: MultiplicationUserAnswer[],
<<<<<<< HEAD
    onSubmitAnswer: (value: number, fieldType: 'product' | 'partial' | 'carry', position: number, partialIndex?: number) => void,
    onSubmitProblem: () => void,
    onClearAnswer?: (fieldType: 'product' | 'partial' | 'carry', position: number, partialIndex?: number) => void
) {
    // Current focus state - start with rightmost product digit (position 0)
    const [currentFocus, setCurrentFocus] = useState<MultiplicationCurrentFocus>({
        fieldType: 'product',
        fieldPosition: 0,
        partialIndex: undefined
    });

    // Handle keyboard navigation
    const handleKeyDown = useCallback((e: KeyboardEvent) => {
        if (!problem) return;

        // Handle number keys (0-9)
        if (/^[0-9]$/.test(e.key) && !e.ctrlKey && !e.altKey && !e.metaKey) {
            e.preventDefault();
            const value = parseInt(e.key, 10);

            // Submit the answer
            onSubmitAnswer(
                value,
                currentFocus.fieldType,
                currentFocus.fieldPosition,
                currentFocus.partialIndex
            );

            // Auto-advance to the next field
            moveToNextField();
            return;
        }

        // Handle navigation keys
        switch (e.key) {
            case KEYBOARD_KEYS.TAB:
                e.preventDefault();
                if (e.shiftKey) {
                    moveToPreviousField();
                } else {
                    moveToNextField(true); // Allow wrap-around for manual Tab navigation
                }
                break;

            case KEYBOARD_KEYS.ENTER:
                e.preventDefault();
                if (userAnswers.length > 0) {
                    onSubmitProblem();
                }
                break;

            case KEYBOARD_KEYS.BACKSPACE:
            case KEYBOARD_KEYS.DELETE:
                e.preventDefault();
                handleBackspace();
                break;

            case KEYBOARD_KEYS.ARROW_RIGHT:
                e.preventDefault();
                moveToPreviousField(); // Right moves to previous (right-to-left input)
                break;

            case KEYBOARD_KEYS.ARROW_LEFT:
                e.preventDefault();
                moveToNextField(true); // Left moves to next (right-to-left input), allow wrap-around
                break;

            case KEYBOARD_KEYS.ARROW_UP:
                e.preventDefault();
                moveUp();
                break;
=======
    isSubmitted: boolean = false,
    onProblemSubmit?: () => void
) {
    // Get all fields in navigation order (following addition pattern)
    const getAllFields = useCallback(() => {
        if (!problem) return [];
        const fields: MultiplicationCurrentFocus[] = [];
>>>>>>> d46b7aec

        // Helper function to check if a carry is needed at a position
        // This MUST match the shouldShowCarry logic in MultiplicationDisplay exactly
        const needsCarry = (position: number): boolean => {
            if (problem.multiplier >= 10) return false; // Multi-digit multipliers not supported yet

            const multiplicandStr = problem.multiplicand.toString();

            // Position is from right to left, so we need to adjust the index
            if (position >= multiplicandStr.length + 1) return false; // +1 to allow for leftmost carry

            // Special case for leftmost position
            if (position === multiplicandStr.length) {
                // Check if the leftmost digit multiplication generates a carry
                const leftmostDigit = parseInt(multiplicandStr[0], 10);
                const product = leftmostDigit * problem.multiplier;
                // If the product is 10 or greater, we need an extra carry box
                return product >= 10;
            }

            // For the rightmost digit, we don't need a carry box
            if (position === 0) return false;

            // Check if the digit to the right generates a carry
            const rightPosition = position - 1;
            if (rightPosition < 0) return false;

            const rightDigit = parseInt(multiplicandStr[multiplicandStr.length - 1 - rightPosition], 10);
            const product = rightDigit * problem.multiplier;

            // If the product is 10 or greater, it generates a carry
            return product >= 10;
<<<<<<< HEAD
        }

        // For multi-digit multipliers (not implemented yet)
        return false;
    }, [problem]);

    // Get all fields in order for navigation (similar to division tab)
    const getAllFieldsInOrder = useCallback((): MultiplicationCurrentFocus[] => {
        if (!problem) return [];

        const allFields: MultiplicationCurrentFocus[] = [];
        const productDigits = problem.product.toString().length;

        // Build fields in the natural solving order: right to left, interleaving product and carry fields
        for (let pos = 0; pos < productDigits; pos++) {
            // Add the product field at this position
            allFields.push({
                fieldType: 'product',
                fieldPosition: pos,
                partialIndex: undefined
            });

            // If this position needs a carry (and it's not the rightmost position), add it next
            if (pos < productDigits - 1 && shouldShowCarry(pos + 1)) {
                allFields.push({
                    fieldType: 'carry',
                    fieldPosition: pos + 1,
                    partialIndex: 0
                });
            }
        }

        return allFields;
    }, [problem, shouldShowCarry]);

    // Get the previous field for backspace navigation
    const getPreviousField = useCallback((
        fieldType: 'product' | 'partial' | 'carry',
        fieldPosition: number,
        partialIndex?: number
    ): MultiplicationCurrentFocus | null => {
        const allFields = getAllFieldsInOrder();
        const currentIndex = allFields.findIndex(field =>
            field.fieldType === fieldType &&
            field.fieldPosition === fieldPosition &&
            field.partialIndex === partialIndex
        );

        if (currentIndex > 0) {
            return allFields[currentIndex - 1];
        }

        return null; // No previous field if we're at the first field
    }, [getAllFieldsInOrder]);

    // Handle backspace navigation
    const handleBackspace = useCallback(() => {
        const { fieldType, fieldPosition, partialIndex } = currentFocus;

        // Check if current field has a value
        const hasValue = userAnswers.some(answer =>
            answer.fieldType === fieldType &&
            answer.fieldPosition === fieldPosition &&
            answer.partialIndex === partialIndex
        );

        if (hasValue && onClearAnswer) {
            // Clear the current field first
            onClearAnswer(fieldType, fieldPosition, partialIndex);
        } else {
            // Field is empty, move to previous field
            const previousField = getPreviousField(fieldType, fieldPosition, partialIndex);
            if (previousField) {
                setCurrentFocus(previousField);
=======
        };

        // Navigate through positions like addition: product → carry → product → carry
        const productDigits = problem.product.toString().length;
        for (let i = 0; i < productDigits; i++) {
            // Add product field for this position
            fields.push({ fieldType: 'product', fieldPosition: i, partialIndex: undefined });

            // Add carry field for next position if needed (like addition does)
            const nextPosition = i + 1;
            if (needsCarry(nextPosition)) {
                fields.push({ fieldType: 'carry', fieldPosition: nextPosition, partialIndex: 0 });
>>>>>>> d46b7aec
            }
        }
    }, [currentFocus, userAnswers, onClearAnswer, getPreviousField]);

    // Move to the next field in the tab order (with wrap-around for manual navigation)
    const moveToNextField = useCallback((allowWrapAround: boolean = false) => {
        const allFields = getAllFieldsInOrder();
        const currentIndex = allFields.findIndex(field =>
            field.fieldType === currentFocus.fieldType &&
            field.fieldPosition === currentFocus.fieldPosition &&
            field.partialIndex === currentFocus.partialIndex
        );

        // Move to next field in the ordered list
        if (currentIndex < allFields.length - 1 && currentIndex !== -1) {
            setCurrentFocus(allFields[currentIndex + 1]);
        } else if (allowWrapAround && allFields.length > 0) {
            // Wrap around to the first field only if explicitly allowed (for Tab navigation)
            setCurrentFocus(allFields[0]);
        }
        // If we're at the last field and wrap-around is not allowed, stay there
    }, [currentFocus, getAllFieldsInOrder]);

<<<<<<< HEAD
    // Move to the previous field in the tab order
    const moveToPreviousField = useCallback(() => {
        const allFields = getAllFieldsInOrder();
        const currentIndex = allFields.findIndex(field =>
            field.fieldType === currentFocus.fieldType &&
            field.fieldPosition === currentFocus.fieldPosition &&
            field.partialIndex === currentFocus.partialIndex
        );

        // Move to previous field in the ordered list
        if (currentIndex > 0) {
            setCurrentFocus(allFields[currentIndex - 1]);
        } else if (allFields.length > 0) {
            // Wrap around to the last field if we're at the beginning
            setCurrentFocus(allFields[allFields.length - 1]);
        }
    }, [currentFocus, getAllFieldsInOrder]);

    // Move up (to carry box)
    const moveUp = useCallback(() => {
        if (!problem) return;

        const { fieldType, fieldPosition } = currentFocus;

        // New focus to be calculated
        let newFocus: MultiplicationCurrentFocus;

        if (fieldType === 'product' && shouldShowCarry(fieldPosition)) {
            // Move to carry above product - only if this position has a carry
            newFocus = {
                fieldType: 'carry',
                fieldPosition,
                partialIndex: 0
            };
            setCurrentFocus(newFocus);
        }
        // If already at a carry or no carry needed, do nothing
    }, [problem, currentFocus, shouldShowCarry]);

    // Move down (from carry to product)
    const moveDown = useCallback(() => {
        if (!problem) return;

        const { fieldType, fieldPosition } = currentFocus;

        // New focus to be calculated
        let newFocus: MultiplicationCurrentFocus;

        if (fieldType === 'carry') {
            // Move from carry to product below
            newFocus = {
                fieldType: 'product',
                fieldPosition,
                partialIndex: undefined
            };
            setCurrentFocus(newFocus);
        }
        // If already at product, do nothing
    }, [problem, currentFocus]);
=======
        return fields;
    }, [problem]);
>>>>>>> d46b7aec

    // Use the shared hook
    const nav = useMathKeyboardNav<MultiplicationCurrentFocus>(getAllFields, {
        isSubmitted,
        onProblemSubmit,
        fieldEquals: (a, b) =>
            a.fieldType === b.fieldType &&
            a.fieldPosition === b.fieldPosition &&
            a.partialIndex === b.partialIndex,
    });

    // Override moveNext with moveNextNoWrap for auto-advance
    return {
<<<<<<< HEAD
        currentFocus,
        setCurrentFocus,
        handleKeyDown,
        getAllFieldsInOrder,
        getPreviousField
=======
        ...nav,
        moveNext: nav.moveNextNoWrap, // Use no-wrap version for auto-advance
>>>>>>> d46b7aec
    };
} <|MERGE_RESOLUTION|>--- conflicted
+++ resolved
@@ -10,79 +10,6 @@
 export function useMultiplicationKeyboardNav(
     problem: MultiplicationProblem | null,
     userAnswers: MultiplicationUserAnswer[],
-<<<<<<< HEAD
-    onSubmitAnswer: (value: number, fieldType: 'product' | 'partial' | 'carry', position: number, partialIndex?: number) => void,
-    onSubmitProblem: () => void,
-    onClearAnswer?: (fieldType: 'product' | 'partial' | 'carry', position: number, partialIndex?: number) => void
-) {
-    // Current focus state - start with rightmost product digit (position 0)
-    const [currentFocus, setCurrentFocus] = useState<MultiplicationCurrentFocus>({
-        fieldType: 'product',
-        fieldPosition: 0,
-        partialIndex: undefined
-    });
-
-    // Handle keyboard navigation
-    const handleKeyDown = useCallback((e: KeyboardEvent) => {
-        if (!problem) return;
-
-        // Handle number keys (0-9)
-        if (/^[0-9]$/.test(e.key) && !e.ctrlKey && !e.altKey && !e.metaKey) {
-            e.preventDefault();
-            const value = parseInt(e.key, 10);
-
-            // Submit the answer
-            onSubmitAnswer(
-                value,
-                currentFocus.fieldType,
-                currentFocus.fieldPosition,
-                currentFocus.partialIndex
-            );
-
-            // Auto-advance to the next field
-            moveToNextField();
-            return;
-        }
-
-        // Handle navigation keys
-        switch (e.key) {
-            case KEYBOARD_KEYS.TAB:
-                e.preventDefault();
-                if (e.shiftKey) {
-                    moveToPreviousField();
-                } else {
-                    moveToNextField(true); // Allow wrap-around for manual Tab navigation
-                }
-                break;
-
-            case KEYBOARD_KEYS.ENTER:
-                e.preventDefault();
-                if (userAnswers.length > 0) {
-                    onSubmitProblem();
-                }
-                break;
-
-            case KEYBOARD_KEYS.BACKSPACE:
-            case KEYBOARD_KEYS.DELETE:
-                e.preventDefault();
-                handleBackspace();
-                break;
-
-            case KEYBOARD_KEYS.ARROW_RIGHT:
-                e.preventDefault();
-                moveToPreviousField(); // Right moves to previous (right-to-left input)
-                break;
-
-            case KEYBOARD_KEYS.ARROW_LEFT:
-                e.preventDefault();
-                moveToNextField(true); // Left moves to next (right-to-left input), allow wrap-around
-                break;
-
-            case KEYBOARD_KEYS.ARROW_UP:
-                e.preventDefault();
-                moveUp();
-                break;
-=======
     isSubmitted: boolean = false,
     onProblemSubmit?: () => void
 ) {
@@ -90,7 +17,6 @@
     const getAllFields = useCallback(() => {
         if (!problem) return [];
         const fields: MultiplicationCurrentFocus[] = [];
->>>>>>> d46b7aec
 
         // Helper function to check if a carry is needed at a position
         // This MUST match the shouldShowCarry logic in MultiplicationDisplay exactly
@@ -123,82 +49,6 @@
 
             // If the product is 10 or greater, it generates a carry
             return product >= 10;
-<<<<<<< HEAD
-        }
-
-        // For multi-digit multipliers (not implemented yet)
-        return false;
-    }, [problem]);
-
-    // Get all fields in order for navigation (similar to division tab)
-    const getAllFieldsInOrder = useCallback((): MultiplicationCurrentFocus[] => {
-        if (!problem) return [];
-
-        const allFields: MultiplicationCurrentFocus[] = [];
-        const productDigits = problem.product.toString().length;
-
-        // Build fields in the natural solving order: right to left, interleaving product and carry fields
-        for (let pos = 0; pos < productDigits; pos++) {
-            // Add the product field at this position
-            allFields.push({
-                fieldType: 'product',
-                fieldPosition: pos,
-                partialIndex: undefined
-            });
-
-            // If this position needs a carry (and it's not the rightmost position), add it next
-            if (pos < productDigits - 1 && shouldShowCarry(pos + 1)) {
-                allFields.push({
-                    fieldType: 'carry',
-                    fieldPosition: pos + 1,
-                    partialIndex: 0
-                });
-            }
-        }
-
-        return allFields;
-    }, [problem, shouldShowCarry]);
-
-    // Get the previous field for backspace navigation
-    const getPreviousField = useCallback((
-        fieldType: 'product' | 'partial' | 'carry',
-        fieldPosition: number,
-        partialIndex?: number
-    ): MultiplicationCurrentFocus | null => {
-        const allFields = getAllFieldsInOrder();
-        const currentIndex = allFields.findIndex(field =>
-            field.fieldType === fieldType &&
-            field.fieldPosition === fieldPosition &&
-            field.partialIndex === partialIndex
-        );
-
-        if (currentIndex > 0) {
-            return allFields[currentIndex - 1];
-        }
-
-        return null; // No previous field if we're at the first field
-    }, [getAllFieldsInOrder]);
-
-    // Handle backspace navigation
-    const handleBackspace = useCallback(() => {
-        const { fieldType, fieldPosition, partialIndex } = currentFocus;
-
-        // Check if current field has a value
-        const hasValue = userAnswers.some(answer =>
-            answer.fieldType === fieldType &&
-            answer.fieldPosition === fieldPosition &&
-            answer.partialIndex === partialIndex
-        );
-
-        if (hasValue && onClearAnswer) {
-            // Clear the current field first
-            onClearAnswer(fieldType, fieldPosition, partialIndex);
-        } else {
-            // Field is empty, move to previous field
-            const previousField = getPreviousField(fieldType, fieldPosition, partialIndex);
-            if (previousField) {
-                setCurrentFocus(previousField);
-=======
         };
 
         // Navigate through positions like addition: product → carry → product → carry
@@ -211,94 +61,11 @@
             const nextPosition = i + 1;
             if (needsCarry(nextPosition)) {
                 fields.push({ fieldType: 'carry', fieldPosition: nextPosition, partialIndex: 0 });
->>>>>>> d46b7aec
             }
         }
-    }, [currentFocus, userAnswers, onClearAnswer, getPreviousField]);
 
-    // Move to the next field in the tab order (with wrap-around for manual navigation)
-    const moveToNextField = useCallback((allowWrapAround: boolean = false) => {
-        const allFields = getAllFieldsInOrder();
-        const currentIndex = allFields.findIndex(field =>
-            field.fieldType === currentFocus.fieldType &&
-            field.fieldPosition === currentFocus.fieldPosition &&
-            field.partialIndex === currentFocus.partialIndex
-        );
-
-        // Move to next field in the ordered list
-        if (currentIndex < allFields.length - 1 && currentIndex !== -1) {
-            setCurrentFocus(allFields[currentIndex + 1]);
-        } else if (allowWrapAround && allFields.length > 0) {
-            // Wrap around to the first field only if explicitly allowed (for Tab navigation)
-            setCurrentFocus(allFields[0]);
-        }
-        // If we're at the last field and wrap-around is not allowed, stay there
-    }, [currentFocus, getAllFieldsInOrder]);
-
-<<<<<<< HEAD
-    // Move to the previous field in the tab order
-    const moveToPreviousField = useCallback(() => {
-        const allFields = getAllFieldsInOrder();
-        const currentIndex = allFields.findIndex(field =>
-            field.fieldType === currentFocus.fieldType &&
-            field.fieldPosition === currentFocus.fieldPosition &&
-            field.partialIndex === currentFocus.partialIndex
-        );
-
-        // Move to previous field in the ordered list
-        if (currentIndex > 0) {
-            setCurrentFocus(allFields[currentIndex - 1]);
-        } else if (allFields.length > 0) {
-            // Wrap around to the last field if we're at the beginning
-            setCurrentFocus(allFields[allFields.length - 1]);
-        }
-    }, [currentFocus, getAllFieldsInOrder]);
-
-    // Move up (to carry box)
-    const moveUp = useCallback(() => {
-        if (!problem) return;
-
-        const { fieldType, fieldPosition } = currentFocus;
-
-        // New focus to be calculated
-        let newFocus: MultiplicationCurrentFocus;
-
-        if (fieldType === 'product' && shouldShowCarry(fieldPosition)) {
-            // Move to carry above product - only if this position has a carry
-            newFocus = {
-                fieldType: 'carry',
-                fieldPosition,
-                partialIndex: 0
-            };
-            setCurrentFocus(newFocus);
-        }
-        // If already at a carry or no carry needed, do nothing
-    }, [problem, currentFocus, shouldShowCarry]);
-
-    // Move down (from carry to product)
-    const moveDown = useCallback(() => {
-        if (!problem) return;
-
-        const { fieldType, fieldPosition } = currentFocus;
-
-        // New focus to be calculated
-        let newFocus: MultiplicationCurrentFocus;
-
-        if (fieldType === 'carry') {
-            // Move from carry to product below
-            newFocus = {
-                fieldType: 'product',
-                fieldPosition,
-                partialIndex: undefined
-            };
-            setCurrentFocus(newFocus);
-        }
-        // If already at product, do nothing
-    }, [problem, currentFocus]);
-=======
         return fields;
     }, [problem]);
->>>>>>> d46b7aec
 
     // Use the shared hook
     const nav = useMathKeyboardNav<MultiplicationCurrentFocus>(getAllFields, {
@@ -310,17 +77,5 @@
             a.partialIndex === b.partialIndex,
     });
 
-    // Override moveNext with moveNextNoWrap for auto-advance
-    return {
-<<<<<<< HEAD
-        currentFocus,
-        setCurrentFocus,
-        handleKeyDown,
-        getAllFieldsInOrder,
-        getPreviousField
-=======
-        ...nav,
-        moveNext: nav.moveNextNoWrap, // Use no-wrap version for auto-advance
->>>>>>> d46b7aec
-    };
+    return nav;
 } 