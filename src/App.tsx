import React, { useEffect, useState } from 'react';
import './App.css';
import Header from './components/Header/Header';
import LevelSelectorDrawer from './components/LevelSelector/LevelSelectorDrawer';
import DivisionDisplay from './components/DivisionProblem/DivisionDisplay';
import AdditionDisplay from './components/AdditionProblem/AdditionDisplay';
<<<<<<< HEAD
import { useMathGameState } from './hooks/useMathGameState';
=======
import MultiplicationDisplay from './components/MultiplicationProblem/MultiplicationDisplay';
import { useGameState } from './hooks/useGameState';
>>>>>>> c61e4a98
import { useKeyboardNav } from './hooks/useKeyboardNav';
import { useAdditionGameState } from './hooks/useAdditionGameState';
import { useAdditionKeyboardNav } from './hooks/useAdditionKeyboardNav';
import { useMultiplicationGameState } from './hooks/useMultiplicationGameState';
import { useMultiplicationKeyboardNav } from './hooks/useMultiplicationKeyboardNav';
import type { UserAnswer, DivisionProblem } from './types/game';
import type { AdditionUserAnswer, AdditionProblem } from './types/addition';
<<<<<<< HEAD
import MultiplicationTutorPage from './pages/MultiplicationTutorPage';
import { generateProblem } from './utils/problemGenerator';
import { validateAnswer, isProblemComplete } from './utils/divisionValidator';
import { GAME_LEVELS } from './utils/constants';
=======
import type { MultiplicationUserAnswer, MultiplicationProblem } from './types/multiplication';
>>>>>>> c61e4a98

type GameMode = 'division' | 'addition' | 'multiplication';

function App() {
  const [gameMode, setGameMode] = useState<GameMode>('division');

  // Division game state
  const {
    gameState,
    generateNewProblem,
    submitAnswer,
    submitProblem,
    clearAnswer,
    nextProblem,
    resetProblem,
    jumpToLevel,
    enableEditing,
    disableEditing,
    isLoading,
    fetchError,
<<<<<<< HEAD
  } = useMathGameState<DivisionProblem, UserAnswer>({
    generateProblem: (levelId = 1) => {
      const level = GAME_LEVELS.find(l => l.id === levelId);
      if (!level) throw new Error(`Level ${levelId} not found`);
      return generateProblem(level);
    },
    validateAnswer,
    isProblemComplete,
    initialLevel: 1,
  });

  // Division handlers
  const handleAnswerSubmit = (answer: UserAnswer) => {
    submitAnswer(answer);
  };

  const handleAnswerClear = (stepNumber: number, fieldType: 'quotient' | 'multiply' | 'subtract' | 'bringDown', position: number) => {
    clearAnswer((a: UserAnswer) => a.stepNumber === stepNumber && a.fieldType === fieldType && a.fieldPosition === position);
  };

  const handleProblemSubmit = () => {
    submitProblem();
    // Clear focus by setting it to a non-existent field after submission
    if (gameState.problem) {
      // Use a step number that's guaranteed not to exist
      jumpToField({ stepNumber: -1, fieldType: 'quotient', fieldPosition: 0 });
    }
  };

  const {
    currentFocus,
    handleKeyDown,
    jumpToField,
  } = useKeyboardNav(
    gameState.problem as DivisionProblem | null,
    gameState.userAnswers,
    gameState.isSubmitted,
    handleProblemSubmit
  );

  const handleKeyboardNav = (e: React.KeyboardEvent) => {
    handleKeyDown(e);
  };

  const handleFieldClick = (stepNumber: number, fieldType: 'quotient' | 'multiply' | 'subtract' | 'bringDown', position: number = 0) => {
    jumpToField({ stepNumber, fieldType, fieldPosition: position });
  };

  const handleNextProblem = () => {
    nextProblem();
  };

  const handleLevelSelect = (levelId: number) => {
    jumpToLevel(levelId);
  };

  const handleRetryFetch = () => {
    generateNewProblem();
  };
=======
    loadProblemsForLevel,
  } = useGameState();

  // Division handlers
  const handleAnswerSubmit = (answer: UserAnswer) => {
    submitAnswer(answer);
  };

  const handleAnswerClear = (stepNumber: number, fieldType: 'quotient' | 'multiply' | 'subtract' | 'bringDown', position: number) => {
    clearAnswer(stepNumber, fieldType, position);
  };

  const handleProblemSubmit = () => {
    submitProblem();

    // Clear focus by setting it to a non-existent field after submission
    if (gameState.problem) {
      // Use a step number that's guaranteed not to exist
      jumpToField(-1, 'quotient', 0);
    }
  };

  const {
    currentFocus,
    handleKeyDown,
    jumpToField,
    getPreviousField,
    areAllFieldsFilled: areAllDivisionFieldsFilled,
  } = useKeyboardNav(
    gameState.problem as DivisionProblem | null,
    gameState.userAnswers,
    gameState.isSubmitted
  );

  const handleKeyboardNav = (e: React.KeyboardEvent) => {
    handleKeyDown(e, handleProblemSubmit);
  };

  const handleFieldClick = (stepNumber: number, fieldType: 'quotient' | 'multiply' | 'subtract' | 'bringDown', position: number = 0) => {
    jumpToField(stepNumber, fieldType, position);
  };

  const handleNextProblem = () => {
    nextProblem();
  };

  const handleLevelSelect = (levelId: number) => {
    jumpToLevel(levelId);
  };

  const handleRetryFetch = () => {
    loadProblemsForLevel(gameState.currentLevel);
  };

  // Addition game state
  const {
    gameState: additionGameState,
    generateNewProblem: generateNewAdditionProblem,
    submitAnswer: submitAdditionAnswer,
    submitProblem: submitAdditionProblem,
    clearAnswer: clearAdditionAnswer, // Uncommented
    nextProblem: nextAdditionProblem,
    jumpToLevel: jumpToAdditionLevel,
    resetProblem: resetAdditionProblem,
    initializeGame: initializeAdditionGame,
    updateProblem: updateAdditionProblem,
    enableEditing: enableAdditionEditing,
    disableEditing: disableAdditionEditing,
    isLoading: isAdditionLoading,
    fetchError: additionFetchError,
    loadProblemsForLevel: loadAdditionProblemsForLevel,
  } = useAdditionGameState();

  const {
    currentFocus: additionCurrentFocus,
    handleKeyDown: handleAdditionKeyDown,
    jumpToField: jumpToAdditionField,
    areAllFieldsFilled: areAllAdditionFieldsFilled,
  } = useAdditionKeyboardNav(additionGameState.problem, additionGameState.userAnswers, additionGameState.isSubmitted);

  // Multiplication game state
  const {
    gameState: multiplicationGameState,
    submitAnswer: submitMultiplicationAnswer,
    submitProblem: submitMultiplicationProblem,
    clearAnswer: clearMultiplicationAnswer,
    nextProblem: nextMultiplicationProblem,
    jumpToLevel: jumpToMultiplicationLevel,
    resetProblem: resetMultiplicationProblem,
    initializeGame: initializeMultiplicationGame,
    updateProblem: updateMultiplicationProblem,
    enableEditing: enableMultiplicationEditing,
    disableEditing: disableMultiplicationEditing,
    generateNewProblem: generateNewMultiplicationProblem,
    isLoading: isMultiplicationLoading,
    fetchError: multiplicationFetchError,
    loadProblemsForLevel: loadMultiplicationProblemsForLevel,
  } = useMultiplicationGameState();

  // Multiplication keyboard navigation
  const {
    currentFocus: multiplicationCurrentFocus,
    handleKeyDown: handleMultiplicationKeyDown,
    jumpToField: jumpToMultiplicationField,
    moveToNextField: moveToNextMultiplicationField,
    areAllFieldsFilled: areAllMultiplicationFieldsFilled,
  } = useMultiplicationKeyboardNav(multiplicationGameState.problem, multiplicationGameState.userAnswers, multiplicationGameState.isSubmitted);

  // Initialize the appropriate game on mount and when mode changes
  useEffect(() => {
    if (gameMode === 'division') {
      initializeGame();
    } else if (gameMode === 'addition') {
      initializeAdditionGame();
    } else if (gameMode === 'multiplication') {
      initializeMultiplicationGame();
    }
  }, [gameMode, initializeGame, initializeAdditionGame, initializeMultiplicationGame]);

  // Generate new problem when needed for division
  useEffect(() => {
    if (gameMode === 'division' && !gameState.problem) {
      generateNewProblem();
    }
  }, [gameMode, gameState.problem, generateNewProblem]);

  // Generate new problem when needed for addition
  useEffect(() => {
    if (gameMode === 'addition' && !additionGameState.problem) {
      generateNewAdditionProblem();
    }
  }, [gameMode, additionGameState.problem, generateNewAdditionProblem]);

  // Generate new problem when needed for multiplication
  useEffect(() => {
    if (gameMode === 'multiplication' && !multiplicationGameState.problem) {
      generateNewMultiplicationProblem();
    }
  }, [gameMode, multiplicationGameState.problem, generateNewMultiplicationProblem]);

  // Always set initial focus to the first input field when a new division problem is generated
  useEffect(() => {
    if (gameMode === 'division' && gameState.problem && gameState.userAnswers.length === 0) {
      // Reset focus to the first quotient input
      jumpToField(0, 'quotient', 0);
    }
  }, [gameMode, gameState.problem, gameState.userAnswers.length, jumpToField]);

  // Always set initial focus to the first input field when a new addition problem is generated
  useEffect(() => {
    if (gameMode === 'addition' && additionGameState.problem && additionGameState.userAnswers.length === 0) {
      // Reset focus to the rightmost sum input (ones place) - column 0 is the rightmost
      jumpToAdditionField(0, 'sum');
    }
  }, [gameMode, additionGameState.problem, additionGameState.userAnswers.length, jumpToAdditionField]);

  // Always set initial focus to the first input field when a new multiplication problem is generated
  useEffect(() => {
    if (gameMode === 'multiplication' && multiplicationGameState.problem && multiplicationGameState.userAnswers.length === 0) {
      // Reset focus to the rightmost product digit (position 0)
      jumpToMultiplicationField('product', 0, undefined);
    }
  }, [gameMode, multiplicationGameState.problem, multiplicationGameState.userAnswers.length, jumpToMultiplicationField]);
>>>>>>> c61e4a98

  // Addition game state
  const {
    gameState: additionGameState,
    generateNewProblem: generateNewAdditionProblem,
    submitAnswer: submitAdditionAnswer,
    submitProblem: submitAdditionProblem,
    clearAnswer: clearAdditionAnswer, // Uncommented
    nextProblem: nextAdditionProblem,
    jumpToLevel: jumpToAdditionLevel,
    resetProblem: resetAdditionProblem,
    initializeGame: initializeAdditionGame,
    updateProblem: updateAdditionProblem,
    enableEditing: enableAdditionEditing,
    disableEditing: disableAdditionEditing,
    isLoading: isAdditionLoading,
    fetchError: additionFetchError,
    loadProblemsForLevel: loadAdditionProblemsForLevel,
  } = useAdditionGameState();

  // Addition handlers
  const handleAdditionAnswerSubmit = (answer: AdditionUserAnswer) => {
    submitAdditionAnswer(answer);
  };

  const handleAdditionAnswerClear = (columnPosition: number, fieldType: 'sum' | 'carry') => {
    clearAdditionAnswer((a: AdditionUserAnswer) => a.columnPosition === columnPosition && a.fieldType === fieldType);
  };

  const handleAdditionProblemSubmit = () => {
    submitAdditionProblem();
  };

  const {
    currentFocus: additionCurrentFocus,
    handleKeyDown: handleAdditionKeyDown,
    jumpToField: jumpToAdditionField,
    moveNext: moveNextAddition,
  } = useAdditionKeyboardNav(additionGameState.problem, additionGameState.userAnswers, additionGameState.isSubmitted, handleAdditionProblemSubmit);

  // Always set initial focus to the first input field when a new division problem is generated
  useEffect(() => {
    if (gameMode === 'division' && gameState.problem && gameState.userAnswers.length === 0) {
      // Reset focus to the first quotient input
      jumpToField({ stepNumber: 0, fieldType: 'quotient', fieldPosition: 0 });
    }
  }, [gameMode, gameState.problem, gameState.userAnswers.length, jumpToField]);

  // Always set initial focus to the first input field when a new addition problem is generated
  useEffect(() => {
    if (gameMode === 'addition' && additionGameState.problem && additionGameState.userAnswers.length === 0) {
      // Reset focus to the rightmost sum input (ones place) - column 0 is the rightmost
      jumpToAdditionField({ columnPosition: 0, fieldType: 'sum' });
    }
  }, [gameMode, additionGameState.problem, additionGameState.userAnswers.length, jumpToAdditionField]);

  const handleAdditionKeyboardNav = (e: React.KeyboardEvent) => {
<<<<<<< HEAD
    handleAdditionKeyDown(e);
=======
    handleAdditionKeyDown(e, handleAdditionProblemSubmit);
>>>>>>> c61e4a98
  };

  const handleAdditionFieldClick = (columnPosition: number, fieldType: 'sum' | 'carry') => {
    jumpToAdditionField({ columnPosition, fieldType });
  };

  const handleNextAdditionProblem = () => {
    nextAdditionProblem();
  };

  const handleAdditionLevelSelect = (levelId: number) => {
    jumpToAdditionLevel(levelId);
  };

  const handleRetryAdditionFetch = () => {
    loadAdditionProblemsForLevel(additionGameState.currentLevel);
  };

  // Multiplication handlers
  const handleMultiplicationAnswerSubmit = (value: number, fieldType: 'product' | 'partial' | 'carry', position: number, partialIndex?: number) => {
    submitMultiplicationAnswer(value, fieldType, position, partialIndex);
  };

  const handleMultiplicationAnswerClear = (fieldType: 'product' | 'partial' | 'carry', position: number, partialIndex?: number) => {
    clearMultiplicationAnswer(fieldType, position, partialIndex);
  };

  const handleMultiplicationProblemSubmit = () => {
    submitMultiplicationProblem();

    // Clear focus by setting it to a non-existent field after submission
    if (multiplicationGameState.problem) {
      jumpToMultiplicationField('product', -1, undefined);
    }
  };

  const handleMultiplicationKeyboardNav = (e: React.KeyboardEvent) => {
    handleMultiplicationKeyDown(e, handleMultiplicationProblemSubmit);
  };

  const handleMultiplicationFieldClick = (fieldType: 'product' | 'partial' | 'carry', position: number, partialIndex?: number) => {
    jumpToMultiplicationField(fieldType, position, partialIndex);
  };

  const handleNextMultiplicationProblem = () => {
    nextMultiplicationProblem();
  };

  const handleMultiplicationUpdateProblem = (multiplicand: number, multiplier: number) => {
    updateMultiplicationProblem(multiplicand, multiplier);
  };

  const handleRetryMultiplicationFetch = () => {
    loadMultiplicationProblemsForLevel(multiplicationGameState.currentLevel);
  };

  const handleMultiplicationLevelSelect = (levelId: number) => {
    jumpToMultiplicationLevel(levelId);
  };

  const toggleGameMode = (mode: GameMode) => {
    setGameMode(mode);
  };

  // Initialize games on first load
  useEffect(() => {
    initializeAdditionGame();
  }, [initializeAdditionGame]);

  const getCurrentLevelInfo = () => {
    if (gameMode === 'division') {
      return {
        currentLevel: gameState.currentLevel,
        availableLevels: [1],
        completedLevels: [],
      };
    } else if (gameMode === 'addition') {
      return {
        currentLevel: additionGameState.currentLevel,
        availableLevels: additionGameState.availableLevels,
        completedLevels: additionGameState.completedLevels,
      };
    } else if (gameMode === 'multiplication') {
      return {
        currentLevel: multiplicationGameState.currentLevel,
        availableLevels: multiplicationGameState.availableLevels,
        completedLevels: multiplicationGameState.completedLevels,
      };
    }
    // Default values if no game mode is active
    return {
      currentLevel: 1,
      availableLevels: [1],
      completedLevels: [],
    };
  };

  const getCurrentProblemInfo = () => {
    if (gameMode === 'division') {
      return {
        currentProblem: gameState.currentProblemIndex + 1,
        totalProblems: gameState.levelProblems.length,
      };
    } else if (gameMode === 'addition') {
      return {
        currentProblem: additionGameState.currentProblemIndex + 1,
        totalProblems: additionGameState.levelProblems.length,
      };
    } else if (gameMode === 'multiplication') {
      return {
        currentProblem: multiplicationGameState.currentProblemIndex + 1,
        totalProblems: multiplicationGameState.levelProblems.length,
      };
    }
    // Default values if no game mode is active
    return {
      currentProblem: 1,
      totalProblems: 1,
    };
  };

  return (
    <div className="min-h-screen bg-gray-50">
      <Header
        gameMode={gameMode}
        onToggleGameMode={toggleGameMode}
        currentLevel={getCurrentLevelInfo().currentLevel}
        currentProblem={getCurrentProblemInfo().currentProblem}
        totalProblems={getCurrentProblemInfo().totalProblems}
      />

      <main className="container mx-auto px-4 py-8">
        {gameMode === 'division' && (
          <DivisionDisplay
            problem={gameState.problem as DivisionProblem | null}
            userAnswers={gameState.userAnswers}
            currentFocus={currentFocus}
            isSubmitted={gameState.isSubmitted}
            isComplete={gameState.isComplete}
            isLoading={isLoading}
            fetchError={typeof fetchError === 'string' ? new Error(fetchError) : fetchError}
            onAnswerSubmit={handleAnswerSubmit}
            onAnswerClear={handleAnswerClear}
            onProblemSubmit={handleProblemSubmit}
            onNextProblem={handleNextProblem}
            onFieldClick={handleFieldClick}
            onKeyDown={handleKeyboardNav}
            onRetryFetch={handleRetryFetch}
            onResetProblem={resetProblem}
            onEnableEditing={enableEditing}
            onDisableEditing={disableEditing}
<<<<<<< HEAD
=======
            onUpdateProblem={updateProblem}
            onNewProblem={generateNewProblem}
            getPreviousField={getPreviousField}
            areAllFieldsFilled={areAllDivisionFieldsFilled}
>>>>>>> c61e4a98
          />
        )}

        {gameMode === 'addition' && (
          <AdditionDisplay
            problem={additionGameState.problem as AdditionProblem}
            userAnswers={additionGameState.userAnswers}
            currentFocus={additionCurrentFocus}
            isSubmitted={additionGameState.isSubmitted}
            isComplete={additionGameState.isComplete}
            isLoading={isAdditionLoading}
            fetchError={additionFetchError}
            onAnswerSubmit={handleAdditionAnswerSubmit}
            onAnswerClear={handleAdditionAnswerClear}
            onProblemSubmit={handleAdditionProblemSubmit}
            onNextProblem={handleNextAdditionProblem}
            moveNext={moveNextAddition}
            onFieldClick={handleAdditionFieldClick}
            onKeyDown={handleAdditionKeyboardNav}
            onRetryFetch={handleRetryAdditionFetch}
            onResetProblem={resetAdditionProblem}
            onEnableEditing={enableAdditionEditing}
            onDisableEditing={disableAdditionEditing}
            onUpdateProblem={updateAdditionProblem}
            onNewProblem={generateNewAdditionProblem}
            areAllFieldsFilled={areAllAdditionFieldsFilled}
          />
        )}

        {gameMode === 'multiplication' && (
          <MultiplicationDisplay
            problem={multiplicationGameState.problem as MultiplicationProblem}
            userAnswers={multiplicationGameState.userAnswers}
            currentFocus={multiplicationCurrentFocus}
            isSubmitted={multiplicationGameState.isSubmitted}
            isComplete={multiplicationGameState.isComplete}
            isLoading={isMultiplicationLoading}
            fetchError={typeof multiplicationFetchError === 'string' ? new Error(multiplicationFetchError) : multiplicationFetchError}
            onAnswerSubmit={handleMultiplicationAnswerSubmit}
            onAnswerClear={handleMultiplicationAnswerClear}
            onProblemSubmit={handleMultiplicationProblemSubmit}
            onNextProblem={handleNextMultiplicationProblem}
            onFieldClick={handleMultiplicationFieldClick}
            onKeyDown={handleMultiplicationKeyboardNav}
            onRetryFetch={handleRetryMultiplicationFetch}
            onResetProblem={resetMultiplicationProblem}
            onEnableEditing={enableMultiplicationEditing}
            onDisableEditing={disableMultiplicationEditing}
            onUpdateProblem={handleMultiplicationUpdateProblem}
            onNewProblem={generateNewMultiplicationProblem}
            moveToNextField={moveToNextMultiplicationField}
            areAllFieldsFilled={areAllMultiplicationFieldsFilled}
          />
        )}
      </main>

      <LevelSelectorDrawer
        gameMode={gameMode}
        currentLevel={getCurrentLevelInfo().currentLevel}
        availableLevels={getCurrentLevelInfo().availableLevels}
        completedLevels={getCurrentLevelInfo().completedLevels}
        onLevelSelect={
          gameMode === 'addition' ? handleAdditionLevelSelect :
            gameMode === 'multiplication' ? handleMultiplicationLevelSelect :
              handleLevelSelect
        }
      />
    </div>
  );
}

export default App;<|MERGE_RESOLUTION|>--- conflicted
+++ resolved
@@ -4,12 +4,8 @@
 import LevelSelectorDrawer from './components/LevelSelector/LevelSelectorDrawer';
 import DivisionDisplay from './components/DivisionProblem/DivisionDisplay';
 import AdditionDisplay from './components/AdditionProblem/AdditionDisplay';
-<<<<<<< HEAD
-import { useMathGameState } from './hooks/useMathGameState';
-=======
 import MultiplicationDisplay from './components/MultiplicationProblem/MultiplicationDisplay';
 import { useGameState } from './hooks/useGameState';
->>>>>>> c61e4a98
 import { useKeyboardNav } from './hooks/useKeyboardNav';
 import { useAdditionGameState } from './hooks/useAdditionGameState';
 import { useAdditionKeyboardNav } from './hooks/useAdditionKeyboardNav';
@@ -17,14 +13,7 @@
 import { useMultiplicationKeyboardNav } from './hooks/useMultiplicationKeyboardNav';
 import type { UserAnswer, DivisionProblem } from './types/game';
 import type { AdditionUserAnswer, AdditionProblem } from './types/addition';
-<<<<<<< HEAD
-import MultiplicationTutorPage from './pages/MultiplicationTutorPage';
-import { generateProblem } from './utils/problemGenerator';
-import { validateAnswer, isProblemComplete } from './utils/divisionValidator';
-import { GAME_LEVELS } from './utils/constants';
-=======
 import type { MultiplicationUserAnswer, MultiplicationProblem } from './types/multiplication';
->>>>>>> c61e4a98
 
 type GameMode = 'division' | 'addition' | 'multiplication';
 
@@ -39,73 +28,14 @@
     submitProblem,
     clearAnswer,
     nextProblem,
+    jumpToLevel,
     resetProblem,
-    jumpToLevel,
+    initializeGame,
+    updateProblem,
     enableEditing,
     disableEditing,
     isLoading,
     fetchError,
-<<<<<<< HEAD
-  } = useMathGameState<DivisionProblem, UserAnswer>({
-    generateProblem: (levelId = 1) => {
-      const level = GAME_LEVELS.find(l => l.id === levelId);
-      if (!level) throw new Error(`Level ${levelId} not found`);
-      return generateProblem(level);
-    },
-    validateAnswer,
-    isProblemComplete,
-    initialLevel: 1,
-  });
-
-  // Division handlers
-  const handleAnswerSubmit = (answer: UserAnswer) => {
-    submitAnswer(answer);
-  };
-
-  const handleAnswerClear = (stepNumber: number, fieldType: 'quotient' | 'multiply' | 'subtract' | 'bringDown', position: number) => {
-    clearAnswer((a: UserAnswer) => a.stepNumber === stepNumber && a.fieldType === fieldType && a.fieldPosition === position);
-  };
-
-  const handleProblemSubmit = () => {
-    submitProblem();
-    // Clear focus by setting it to a non-existent field after submission
-    if (gameState.problem) {
-      // Use a step number that's guaranteed not to exist
-      jumpToField({ stepNumber: -1, fieldType: 'quotient', fieldPosition: 0 });
-    }
-  };
-
-  const {
-    currentFocus,
-    handleKeyDown,
-    jumpToField,
-  } = useKeyboardNav(
-    gameState.problem as DivisionProblem | null,
-    gameState.userAnswers,
-    gameState.isSubmitted,
-    handleProblemSubmit
-  );
-
-  const handleKeyboardNav = (e: React.KeyboardEvent) => {
-    handleKeyDown(e);
-  };
-
-  const handleFieldClick = (stepNumber: number, fieldType: 'quotient' | 'multiply' | 'subtract' | 'bringDown', position: number = 0) => {
-    jumpToField({ stepNumber, fieldType, fieldPosition: position });
-  };
-
-  const handleNextProblem = () => {
-    nextProblem();
-  };
-
-  const handleLevelSelect = (levelId: number) => {
-    jumpToLevel(levelId);
-  };
-
-  const handleRetryFetch = () => {
-    generateNewProblem();
-  };
-=======
     loadProblemsForLevel,
   } = useGameState();
 
@@ -269,26 +199,6 @@
       jumpToMultiplicationField('product', 0, undefined);
     }
   }, [gameMode, multiplicationGameState.problem, multiplicationGameState.userAnswers.length, jumpToMultiplicationField]);
->>>>>>> c61e4a98
-
-  // Addition game state
-  const {
-    gameState: additionGameState,
-    generateNewProblem: generateNewAdditionProblem,
-    submitAnswer: submitAdditionAnswer,
-    submitProblem: submitAdditionProblem,
-    clearAnswer: clearAdditionAnswer, // Uncommented
-    nextProblem: nextAdditionProblem,
-    jumpToLevel: jumpToAdditionLevel,
-    resetProblem: resetAdditionProblem,
-    initializeGame: initializeAdditionGame,
-    updateProblem: updateAdditionProblem,
-    enableEditing: enableAdditionEditing,
-    disableEditing: disableAdditionEditing,
-    isLoading: isAdditionLoading,
-    fetchError: additionFetchError,
-    loadProblemsForLevel: loadAdditionProblemsForLevel,
-  } = useAdditionGameState();
 
   // Addition handlers
   const handleAdditionAnswerSubmit = (answer: AdditionUserAnswer) => {
@@ -296,46 +206,25 @@
   };
 
   const handleAdditionAnswerClear = (columnPosition: number, fieldType: 'sum' | 'carry') => {
-    clearAdditionAnswer((a: AdditionUserAnswer) => a.columnPosition === columnPosition && a.fieldType === fieldType);
+    clearAdditionAnswer(columnPosition, fieldType);
   };
 
   const handleAdditionProblemSubmit = () => {
     submitAdditionProblem();
-  };
-
-  const {
-    currentFocus: additionCurrentFocus,
-    handleKeyDown: handleAdditionKeyDown,
-    jumpToField: jumpToAdditionField,
-    moveNext: moveNextAddition,
-  } = useAdditionKeyboardNav(additionGameState.problem, additionGameState.userAnswers, additionGameState.isSubmitted, handleAdditionProblemSubmit);
-
-  // Always set initial focus to the first input field when a new division problem is generated
-  useEffect(() => {
-    if (gameMode === 'division' && gameState.problem && gameState.userAnswers.length === 0) {
-      // Reset focus to the first quotient input
-      jumpToField({ stepNumber: 0, fieldType: 'quotient', fieldPosition: 0 });
-    }
-  }, [gameMode, gameState.problem, gameState.userAnswers.length, jumpToField]);
-
-  // Always set initial focus to the first input field when a new addition problem is generated
-  useEffect(() => {
-    if (gameMode === 'addition' && additionGameState.problem && additionGameState.userAnswers.length === 0) {
-      // Reset focus to the rightmost sum input (ones place) - column 0 is the rightmost
-      jumpToAdditionField({ columnPosition: 0, fieldType: 'sum' });
-    }
-  }, [gameMode, additionGameState.problem, additionGameState.userAnswers.length, jumpToAdditionField]);
+
+    // Clear focus by setting it to a non-existent field after submission
+    if (additionGameState.problem) {
+      // Use a field position that's guaranteed not to exist
+      jumpToAdditionField(-1, 'sum');
+    }
+  };
 
   const handleAdditionKeyboardNav = (e: React.KeyboardEvent) => {
-<<<<<<< HEAD
-    handleAdditionKeyDown(e);
-=======
     handleAdditionKeyDown(e, handleAdditionProblemSubmit);
->>>>>>> c61e4a98
   };
 
   const handleAdditionFieldClick = (columnPosition: number, fieldType: 'sum' | 'carry') => {
-    jumpToAdditionField({ columnPosition, fieldType });
+    jumpToAdditionField(columnPosition, fieldType);
   };
 
   const handleNextAdditionProblem = () => {
@@ -396,17 +285,12 @@
     setGameMode(mode);
   };
 
-  // Initialize games on first load
-  useEffect(() => {
-    initializeAdditionGame();
-  }, [initializeAdditionGame]);
-
   const getCurrentLevelInfo = () => {
     if (gameMode === 'division') {
       return {
         currentLevel: gameState.currentLevel,
-        availableLevels: [1],
-        completedLevels: [],
+        availableLevels: gameState.availableLevels,
+        completedLevels: gameState.completedLevels,
       };
     } else if (gameMode === 'addition') {
       return {
@@ -483,13 +367,10 @@
             onResetProblem={resetProblem}
             onEnableEditing={enableEditing}
             onDisableEditing={disableEditing}
-<<<<<<< HEAD
-=======
             onUpdateProblem={updateProblem}
             onNewProblem={generateNewProblem}
             getPreviousField={getPreviousField}
             areAllFieldsFilled={areAllDivisionFieldsFilled}
->>>>>>> c61e4a98
           />
         )}
 
@@ -506,7 +387,6 @@
             onAnswerClear={handleAdditionAnswerClear}
             onProblemSubmit={handleAdditionProblemSubmit}
             onNextProblem={handleNextAdditionProblem}
-            moveNext={moveNextAddition}
             onFieldClick={handleAdditionFieldClick}
             onKeyDown={handleAdditionKeyboardNav}
             onRetryFetch={handleRetryAdditionFetch}
