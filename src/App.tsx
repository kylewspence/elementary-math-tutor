import React, { useEffect, useState } from 'react';
import './App.css';
import Header from './components/Header/Header';
import LevelSelectorDrawer from './components/LevelSelector/LevelSelectorDrawer';
import DivisionDisplay from './components/DivisionProblem/DivisionDisplay';
import AdditionDisplay from './components/AdditionProblem/AdditionDisplay';
import { useMathGameState } from './hooks/useMathGameState';
import { useKeyboardNav } from './hooks/useKeyboardNav';
import { useAdditionGameState } from './hooks/useAdditionGameState';
import { useAdditionKeyboardNav } from './hooks/useAdditionKeyboardNav';
import { useMultiplicationGameState } from './hooks/useMultiplicationGameState';
import type { UserAnswer, DivisionProblem } from './types/game';
import type { AdditionUserAnswer, AdditionProblem } from './types/addition';
import MultiplicationTutorPage from './pages/MultiplicationTutorPage';
import { generateProblem } from './utils/problemGenerator';
import { validateAnswer, isProblemComplete } from './utils/divisionValidator';
import { GAME_LEVELS } from './utils/constants';

type GameMode = 'division' | 'addition' | 'multiplication';

function App() {
  const [gameMode, setGameMode] = useState<GameMode>('division');

  // Division game state
  const {
    gameState,
    generateNewProblem,
    submitAnswer,
    submitProblem,
    clearAnswer,
    nextProblem,
    resetProblem,
    jumpToLevel,
    enableEditing,
    disableEditing,
    isLoading,
    fetchError,
<<<<<<< HEAD
    loadProblemsForLevel,
  } = useGameState();

  // Division handlers
  const handleAnswerSubmit = (answer: UserAnswer) => {
    submitAnswer(answer);
  };

  const handleAnswerClear = (stepNumber: number, fieldType: 'quotient' | 'multiply' | 'subtract' | 'bringDown', position: number) => {
    clearAnswer(stepNumber, fieldType, position);
  };

  const handleProblemSubmit = () => {
    submitProblem();

    // Clear focus by setting it to a non-existent field after submission
    if (gameState.problem) {
      // Use a step number that's guaranteed not to exist
      jumpToField(-1, 'quotient', 0);
    }
  };

  const {
    currentFocus,
    handleKeyDown,
    jumpToField,
    getPreviousField,
  } = useKeyboardNav(
    gameState.problem as DivisionProblem | null,
    gameState.userAnswers,
    gameState.isSubmitted
  );

  const handleKeyboardNav = (e: React.KeyboardEvent) => {
    handleKeyDown(e, handleProblemSubmit);
  };

  const handleFieldClick = (stepNumber: number, fieldType: 'quotient' | 'multiply' | 'subtract' | 'bringDown', position: number = 0) => {
    jumpToField(stepNumber, fieldType, position);
  };

  const handleNextProblem = () => {
    nextProblem();
  };

  const handleLevelSelect = (levelId: number) => {
    jumpToLevel(levelId);
  };

  const handleRetryFetch = () => {
    loadProblemsForLevel(gameState.currentLevel);
  };

  // Addition game state
  const {
    gameState: additionGameState,
    generateNewProblem: generateNewAdditionProblem,
    submitAnswer: submitAdditionAnswer,
    submitProblem: submitAdditionProblem,
    clearAnswer: clearAdditionAnswer, // Uncommented
    nextProblem: nextAdditionProblem,
    jumpToLevel: jumpToAdditionLevel,
    resetProblem: resetAdditionProblem,
    initializeGame: initializeAdditionGame,
    updateProblem: updateAdditionProblem,
    enableEditing: enableAdditionEditing,
    disableEditing: disableAdditionEditing,
    isLoading: isAdditionLoading,
    fetchError: additionFetchError,
    loadProblemsForLevel: loadAdditionProblemsForLevel,
  } = useAdditionGameState();

  const {
    currentFocus: additionCurrentFocus,
    handleKeyDown: handleAdditionKeyDown,
    jumpToField: jumpToAdditionField,
  } = useAdditionKeyboardNav(additionGameState.problem, additionGameState.userAnswers, additionGameState.isSubmitted);

  // Multiplication game state
  const {
    gameState: multiplicationGameState,
    jumpToLevel: jumpToMultiplicationLevel,
  } = useMultiplicationGameState();

  // Initialize the appropriate game on mount and when mode changes
  useEffect(() => {
    if (gameMode === 'division') {
      initializeGame();
    } else if (gameMode === 'addition') {
      initializeAdditionGame();
    }
  }, [gameMode, initializeGame, initializeAdditionGame]);

  // Generate new problem when needed for division
  useEffect(() => {
    if (gameMode === 'division' && !gameState.problem) {
      generateNewProblem();
    }
  }, [gameMode, gameState.problem, generateNewProblem]);

  // Generate new problem when needed for addition
  useEffect(() => {
    if (gameMode === 'addition' && !additionGameState.problem) {
      generateNewAdditionProblem();
    }
  }, [gameMode, additionGameState.problem, generateNewAdditionProblem]);

  // Always set initial focus to the first input field when a new division problem is generated
  useEffect(() => {
    if (gameMode === 'division' && gameState.problem && gameState.userAnswers.length === 0) {
      // Reset focus to the first quotient input
      jumpToField(0, 'quotient', 0);
    }
  }, [gameMode, gameState.problem, gameState.userAnswers.length, jumpToField]);

  // Always set initial focus to the first input field when a new addition problem is generated
  useEffect(() => {
    if (gameMode === 'addition' && additionGameState.problem && additionGameState.userAnswers.length === 0) {
      // Reset focus to the rightmost sum input (ones place) - column 0 is the rightmost
      jumpToAdditionField(0, 'sum');
    }
  }, [gameMode, additionGameState.problem, additionGameState.userAnswers.length, jumpToAdditionField]);

=======
  } = useMathGameState<DivisionProblem, UserAnswer>({
    generateProblem: (levelId = 1) => {
      const level = GAME_LEVELS.find(l => l.id === levelId);
      if (!level) throw new Error(`Level ${levelId} not found`);
      return generateProblem(level);
    },
    validateAnswer,
    isProblemComplete,
    initialLevel: 1,
  });

  // Division handlers
  const handleAnswerSubmit = (answer: UserAnswer) => {
    submitAnswer(answer);
  };

  const handleAnswerClear = (stepNumber: number, fieldType: 'quotient' | 'multiply' | 'subtract' | 'bringDown', position: number) => {
    clearAnswer((a: UserAnswer) => a.stepNumber === stepNumber && a.fieldType === fieldType && a.fieldPosition === position);
  };

  const handleProblemSubmit = () => {
    submitProblem();
    // Clear focus by setting it to a non-existent field after submission
    if (gameState.problem) {
      // Use a step number that's guaranteed not to exist
      jumpToField({ stepNumber: -1, fieldType: 'quotient', fieldPosition: 0 });
    }
  };

  const {
    currentFocus,
    handleKeyDown,
    jumpToField,
  } = useKeyboardNav(
    gameState.problem as DivisionProblem | null,
    gameState.userAnswers,
    gameState.isSubmitted,
    handleProblemSubmit
  );

  const handleKeyboardNav = (e: React.KeyboardEvent) => {
    handleKeyDown(e);
  };

  const handleFieldClick = (stepNumber: number, fieldType: 'quotient' | 'multiply' | 'subtract' | 'bringDown', position: number = 0) => {
    jumpToField({ stepNumber, fieldType, fieldPosition: position });
  };

  const handleNextProblem = () => {
    nextProblem();
  };

  const handleLevelSelect = (levelId: number) => {
    jumpToLevel(levelId);
  };

  const handleRetryFetch = () => {
    generateNewProblem();
  };

  // Addition game state
  const {
    gameState: additionGameState,
    generateNewProblem: generateNewAdditionProblem,
    submitAnswer: submitAdditionAnswer,
    submitProblem: submitAdditionProblem,
    clearAnswer: clearAdditionAnswer, // Uncommented
    nextProblem: nextAdditionProblem,
    jumpToLevel: jumpToAdditionLevel,
    resetProblem: resetAdditionProblem,
    initializeGame: initializeAdditionGame,
    updateProblem: updateAdditionProblem,
    enableEditing: enableAdditionEditing,
    disableEditing: disableAdditionEditing,
    isLoading: isAdditionLoading,
    fetchError: additionFetchError,
    loadProblemsForLevel: loadAdditionProblemsForLevel,
  } = useAdditionGameState();

>>>>>>> d46b7aec
  // Addition handlers
  const handleAdditionAnswerSubmit = (answer: AdditionUserAnswer) => {
    submitAdditionAnswer(answer);
  };

  const handleAdditionAnswerClear = (columnPosition: number, fieldType: 'sum' | 'carry') => {
    clearAdditionAnswer((a: AdditionUserAnswer) => a.columnPosition === columnPosition && a.fieldType === fieldType);
  };

  const handleAdditionProblemSubmit = () => {
    submitAdditionProblem();
  };

  const {
    currentFocus: additionCurrentFocus,
    handleKeyDown: handleAdditionKeyDown,
    jumpToField: jumpToAdditionField,
    moveNext: moveNextAddition,
  } = useAdditionKeyboardNav(additionGameState.problem, additionGameState.userAnswers, additionGameState.isSubmitted, handleAdditionProblemSubmit);

  // Always set initial focus to the first input field when a new division problem is generated
  useEffect(() => {
    if (gameMode === 'division' && gameState.problem && gameState.userAnswers.length === 0) {
      // Reset focus to the first quotient input
      jumpToField({ stepNumber: 0, fieldType: 'quotient', fieldPosition: 0 });
    }
  }, [gameMode, gameState.problem, gameState.userAnswers.length, jumpToField]);

  // Always set initial focus to the first input field when a new addition problem is generated
  useEffect(() => {
    if (gameMode === 'addition' && additionGameState.problem && additionGameState.userAnswers.length === 0) {
      // Reset focus to the rightmost sum input (ones place) - column 0 is the rightmost
      jumpToAdditionField({ columnPosition: 0, fieldType: 'sum' });
    }
  }, [gameMode, additionGameState.problem, additionGameState.userAnswers.length, jumpToAdditionField]);

  const handleAdditionKeyboardNav = (e: React.KeyboardEvent) => {
    handleAdditionKeyDown(e);
  };

  const handleAdditionFieldClick = (columnPosition: number, fieldType: 'sum' | 'carry') => {
    jumpToAdditionField({ columnPosition, fieldType });
  };

  const handleNextAdditionProblem = () => {
    nextAdditionProblem();
  };

  const handleAdditionLevelSelect = (levelId: number) => {
    jumpToAdditionLevel(levelId);
  };

  const handleRetryAdditionFetch = () => {
    loadAdditionProblemsForLevel(additionGameState.currentLevel);
  };

  const handleMultiplicationLevelSelect = (levelId: number) => {
    jumpToMultiplicationLevel(levelId);
  };

  const toggleGameMode = (mode: GameMode) => {
    setGameMode(mode);
  };

  // Initialize games on first load
  useEffect(() => {
    initializeAdditionGame();
  }, [initializeAdditionGame]);

  const getCurrentLevelInfo = () => {
    if (gameMode === 'division') {
      return {
        currentLevel: gameState.currentLevel,
        availableLevels: [1],
        completedLevels: [],
      };
    } else if (gameMode === 'addition') {
      return {
        currentLevel: additionGameState.currentLevel,
        availableLevels: additionGameState.availableLevels,
        completedLevels: additionGameState.completedLevels,
      };
    } else if (gameMode === 'multiplication') {
      return {
        currentLevel: multiplicationGameState.currentLevel,
        availableLevels: multiplicationGameState.availableLevels,
        completedLevels: multiplicationGameState.completedLevels,
      };
    }
    // Default values if no game mode is active
    return {
      currentLevel: 1,
      availableLevels: [1],
      completedLevels: [],
    };
  };

  const getCurrentProblemInfo = () => {
    if (gameMode === 'division') {
      return {
        currentProblem: gameState.currentProblemIndex + 1,
        totalProblems: gameState.levelProblems.length,
      };
    } else if (gameMode === 'addition') {
      return {
        currentProblem: additionGameState.currentProblemIndex + 1,
        totalProblems: additionGameState.levelProblems.length,
      };
    } else if (gameMode === 'multiplication') {
      return {
        currentProblem: multiplicationGameState.currentProblemIndex + 1,
        totalProblems: multiplicationGameState.levelProblems.length,
      };
    }
    // Default values if no game mode is active
    return {
      currentProblem: 1,
      totalProblems: 1,
    };
  };

  return (
    <div className="min-h-screen bg-gray-50">
      <Header
        gameMode={gameMode}
        onToggleGameMode={toggleGameMode}
        currentLevel={getCurrentLevelInfo().currentLevel}
        currentProblem={getCurrentProblemInfo().currentProblem}
        totalProblems={getCurrentProblemInfo().totalProblems}
      />

      <main className="container mx-auto px-4 py-8">
        {gameMode === 'division' && (
          <DivisionDisplay
            problem={gameState.problem as DivisionProblem | null}
            userAnswers={gameState.userAnswers}
            currentFocus={currentFocus}
            isSubmitted={gameState.isSubmitted}
            isComplete={gameState.isComplete}
            isLoading={isLoading}
            fetchError={typeof fetchError === 'string' ? new Error(fetchError) : fetchError}
            onAnswerSubmit={handleAnswerSubmit}
            onAnswerClear={handleAnswerClear}
            onProblemSubmit={handleProblemSubmit}
            onNextProblem={handleNextProblem}
            onFieldClick={handleFieldClick}
            onKeyDown={handleKeyboardNav}
            onRetryFetch={handleRetryFetch}
            onResetProblem={resetProblem}
            onEnableEditing={enableEditing}
            onDisableEditing={disableEditing}
<<<<<<< HEAD
            onUpdateProblem={updateProblem}
            onNewProblem={generateNewProblem}
            getPreviousField={getPreviousField}
=======
>>>>>>> d46b7aec
          />
        )}

        {gameMode === 'addition' && (
          <AdditionDisplay
            problem={additionGameState.problem as AdditionProblem}
            userAnswers={additionGameState.userAnswers}
            currentFocus={additionCurrentFocus}
            isSubmitted={additionGameState.isSubmitted}
            isComplete={additionGameState.isComplete}
            isLoading={isAdditionLoading}
            fetchError={additionFetchError}
            onAnswerSubmit={handleAdditionAnswerSubmit}
            onAnswerClear={handleAdditionAnswerClear}
            onProblemSubmit={handleAdditionProblemSubmit}
            onNextProblem={handleNextAdditionProblem}
            moveNext={moveNextAddition}
            onFieldClick={handleAdditionFieldClick}
            onKeyDown={handleAdditionKeyboardNav}
            onRetryFetch={handleRetryAdditionFetch}
            onResetProblem={resetAdditionProblem}
            onEnableEditing={enableAdditionEditing}
            onDisableEditing={disableAdditionEditing}
            onUpdateProblem={updateAdditionProblem}
            onNewProblem={generateNewAdditionProblem}
          />
        )}

        {gameMode === 'multiplication' && (
          <MultiplicationTutorPage />
        )}
      </main>

      <LevelSelectorDrawer
        gameMode={gameMode}
        currentLevel={getCurrentLevelInfo().currentLevel}
        availableLevels={getCurrentLevelInfo().availableLevels}
        completedLevels={getCurrentLevelInfo().completedLevels}
        onLevelSelect={
          gameMode === 'addition' ? handleAdditionLevelSelect :
            gameMode === 'multiplication' ? handleMultiplicationLevelSelect :
              handleLevelSelect
        }
      />
    </div>
  );
}

export default App;<|MERGE_RESOLUTION|>--- conflicted
+++ resolved
@@ -10,185 +10,60 @@
 import { useAdditionKeyboardNav } from './hooks/useAdditionKeyboardNav';
 import { useMultiplicationGameState } from './hooks/useMultiplicationGameState';
 import type { UserAnswer, DivisionProblem } from './types/game';
-import type { AdditionUserAnswer, AdditionProblem } from './types/addition';
-import MultiplicationTutorPage from './pages/MultiplicationTutorPage';
-import { generateProblem } from './utils/problemGenerator';
-import { validateAnswer, isProblemComplete } from './utils/divisionValidator';
-import { GAME_LEVELS } from './utils/constants';
-
-type GameMode = 'division' | 'addition' | 'multiplication';
+import type { AdditionUserAnswer } from './types/addition';
+import { generateProblem, validateAnswer, isProblemComplete } from './utils/problemGenerator';
+import { generateAdditionProblem, validateAdditionAnswer, isAdditionProblemComplete } from './utils/additionProblemGenerator';
+import { generateMultiplicationProblem, validateMultiplicationAnswer, isMultiplicationProblemComplete } from './utils/multiplicationProblemGenerator';
+import MultiplicationDisplay from './components/MultiplicationProblem/MultiplicationDisplay';
+
+type MathOperation = 'division' | 'addition' | 'multiplication';
 
 function App() {
-  const [gameMode, setGameMode] = useState<GameMode>('division');
+  const [selectedOperation, setSelectedOperation] = useState<MathOperation>('division');
+  const [isDrawerOpen, setIsDrawerOpen] = useState(false);
 
   // Division game state
   const {
     gameState,
     generateNewProblem,
     submitAnswer,
-    submitProblem,
     clearAnswer,
+    submitProblem: handleProblemSubmit,
     nextProblem,
     resetProblem,
     jumpToLevel,
     enableEditing,
-    disableEditing,
-    isLoading,
-    fetchError,
-<<<<<<< HEAD
-    loadProblemsForLevel,
-  } = useGameState();
-
-  // Division handlers
-  const handleAnswerSubmit = (answer: UserAnswer) => {
-    submitAnswer(answer);
-  };
-
-  const handleAnswerClear = (stepNumber: number, fieldType: 'quotient' | 'multiply' | 'subtract' | 'bringDown', position: number) => {
-    clearAnswer(stepNumber, fieldType, position);
-  };
-
-  const handleProblemSubmit = () => {
-    submitProblem();
-
-    // Clear focus by setting it to a non-existent field after submission
-    if (gameState.problem) {
-      // Use a step number that's guaranteed not to exist
-      jumpToField(-1, 'quotient', 0);
-    }
-  };
-
-  const {
-    currentFocus,
-    handleKeyDown,
-    jumpToField,
-    getPreviousField,
-  } = useKeyboardNav(
-    gameState.problem as DivisionProblem | null,
-    gameState.userAnswers,
-    gameState.isSubmitted
-  );
-
-  const handleKeyboardNav = (e: React.KeyboardEvent) => {
-    handleKeyDown(e, handleProblemSubmit);
-  };
-
-  const handleFieldClick = (stepNumber: number, fieldType: 'quotient' | 'multiply' | 'subtract' | 'bringDown', position: number = 0) => {
-    jumpToField(stepNumber, fieldType, position);
-  };
-
-  const handleNextProblem = () => {
-    nextProblem();
-  };
-
-  const handleLevelSelect = (levelId: number) => {
-    jumpToLevel(levelId);
-  };
-
-  const handleRetryFetch = () => {
-    loadProblemsForLevel(gameState.currentLevel);
-  };
-
-  // Addition game state
-  const {
-    gameState: additionGameState,
-    generateNewProblem: generateNewAdditionProblem,
-    submitAnswer: submitAdditionAnswer,
-    submitProblem: submitAdditionProblem,
-    clearAnswer: clearAdditionAnswer, // Uncommented
-    nextProblem: nextAdditionProblem,
-    jumpToLevel: jumpToAdditionLevel,
-    resetProblem: resetAdditionProblem,
-    initializeGame: initializeAdditionGame,
-    updateProblem: updateAdditionProblem,
-    enableEditing: enableAdditionEditing,
-    disableEditing: disableAdditionEditing,
-    isLoading: isAdditionLoading,
-    fetchError: additionFetchError,
-    loadProblemsForLevel: loadAdditionProblemsForLevel,
-  } = useAdditionGameState();
-
-  const {
-    currentFocus: additionCurrentFocus,
-    handleKeyDown: handleAdditionKeyDown,
-    jumpToField: jumpToAdditionField,
-  } = useAdditionKeyboardNav(additionGameState.problem, additionGameState.userAnswers, additionGameState.isSubmitted);
-
-  // Multiplication game state
-  const {
-    gameState: multiplicationGameState,
-    jumpToLevel: jumpToMultiplicationLevel,
-  } = useMultiplicationGameState();
-
-  // Initialize the appropriate game on mount and when mode changes
-  useEffect(() => {
-    if (gameMode === 'division') {
-      initializeGame();
-    } else if (gameMode === 'addition') {
-      initializeAdditionGame();
-    }
-  }, [gameMode, initializeGame, initializeAdditionGame]);
-
-  // Generate new problem when needed for division
-  useEffect(() => {
-    if (gameMode === 'division' && !gameState.problem) {
-      generateNewProblem();
-    }
-  }, [gameMode, gameState.problem, generateNewProblem]);
-
-  // Generate new problem when needed for addition
-  useEffect(() => {
-    if (gameMode === 'addition' && !additionGameState.problem) {
-      generateNewAdditionProblem();
-    }
-  }, [gameMode, additionGameState.problem, generateNewAdditionProblem]);
-
-  // Always set initial focus to the first input field when a new division problem is generated
-  useEffect(() => {
-    if (gameMode === 'division' && gameState.problem && gameState.userAnswers.length === 0) {
-      // Reset focus to the first quotient input
-      jumpToField(0, 'quotient', 0);
-    }
-  }, [gameMode, gameState.problem, gameState.userAnswers.length, jumpToField]);
-
-  // Always set initial focus to the first input field when a new addition problem is generated
-  useEffect(() => {
-    if (gameMode === 'addition' && additionGameState.problem && additionGameState.userAnswers.length === 0) {
-      // Reset focus to the rightmost sum input (ones place) - column 0 is the rightmost
-      jumpToAdditionField(0, 'sum');
-    }
-  }, [gameMode, additionGameState.problem, additionGameState.userAnswers.length, jumpToAdditionField]);
-
-=======
+    disableEditing
   } = useMathGameState<DivisionProblem, UserAnswer>({
-    generateProblem: (levelId = 1) => {
-      const level = GAME_LEVELS.find(l => l.id === levelId);
-      if (!level) throw new Error(`Level ${levelId} not found`);
-      return generateProblem(level);
-    },
+    generateProblem,
     validateAnswer,
     isProblemComplete,
     initialLevel: 1,
   });
 
-  // Division handlers
-  const handleAnswerSubmit = (answer: UserAnswer) => {
-    submitAnswer(answer);
-  };
-
-  const handleAnswerClear = (stepNumber: number, fieldType: 'quotient' | 'multiply' | 'subtract' | 'bringDown', position: number) => {
-    clearAnswer((a: UserAnswer) => a.stepNumber === stepNumber && a.fieldType === fieldType && a.fieldPosition === position);
-  };
-
-  const handleProblemSubmit = () => {
-    submitProblem();
-    // Clear focus by setting it to a non-existent field after submission
-    if (gameState.problem) {
-      // Use a step number that's guaranteed not to exist
-      jumpToField({ stepNumber: -1, fieldType: 'quotient', fieldPosition: 0 });
-    }
-  };
-
+  // Addition game state
+  const {
+    gameState: additionGameState,
+    generateNewProblem: generateNewAdditionProblem,
+    submitAnswer: submitAdditionAnswer,
+    submitProblem: handleAdditionProblemSubmit,
+    nextProblem: nextAdditionProblem,
+    resetProblem: resetAdditionProblem,
+    jumpToLevel: jumpToAdditionLevel,
+  } = useAdditionGameState();
+
+  // Multiplication game state
+  const {
+    gameState: multiplicationGameState,
+    generateNewProblem: generateNewMultiplicationProblem,
+    submitAnswer: submitMultiplicationAnswer,
+    submitProblem: handleMultiplicationProblemSubmit,
+    nextProblem: nextMultiplicationProblem,
+    resetProblem: resetMultiplicationProblem,
+    jumpToLevel: jumpToMultiplicationLevel,
+  } = useMultiplicationGameState();
+
+  // Division keyboard navigation
   const {
     currentFocus,
     handleKeyDown,
@@ -196,8 +71,7 @@
   } = useKeyboardNav(
     gameState.problem as DivisionProblem | null,
     gameState.userAnswers,
-    gameState.isSubmitted,
-    handleProblemSubmit
+    gameState.isSubmitted
   );
 
   const handleKeyboardNav = (e: React.KeyboardEvent) => {
@@ -205,76 +79,19 @@
   };
 
   const handleFieldClick = (stepNumber: number, fieldType: 'quotient' | 'multiply' | 'subtract' | 'bringDown', position: number = 0) => {
-    jumpToField({ stepNumber, fieldType, fieldPosition: position });
-  };
-
-  const handleNextProblem = () => {
-    nextProblem();
-  };
-
-  const handleLevelSelect = (levelId: number) => {
-    jumpToLevel(levelId);
-  };
-
-  const handleRetryFetch = () => {
-    generateNewProblem();
-  };
-
-  // Addition game state
-  const {
-    gameState: additionGameState,
-    generateNewProblem: generateNewAdditionProblem,
-    submitAnswer: submitAdditionAnswer,
-    submitProblem: submitAdditionProblem,
-    clearAnswer: clearAdditionAnswer, // Uncommented
-    nextProblem: nextAdditionProblem,
-    jumpToLevel: jumpToAdditionLevel,
-    resetProblem: resetAdditionProblem,
-    initializeGame: initializeAdditionGame,
-    updateProblem: updateAdditionProblem,
-    enableEditing: enableAdditionEditing,
-    disableEditing: disableAdditionEditing,
-    isLoading: isAdditionLoading,
-    fetchError: additionFetchError,
-    loadProblemsForLevel: loadAdditionProblemsForLevel,
-  } = useAdditionGameState();
-
->>>>>>> d46b7aec
-  // Addition handlers
-  const handleAdditionAnswerSubmit = (answer: AdditionUserAnswer) => {
-    submitAdditionAnswer(answer);
-  };
-
-  const handleAdditionAnswerClear = (columnPosition: number, fieldType: 'sum' | 'carry') => {
-    clearAdditionAnswer((a: AdditionUserAnswer) => a.columnPosition === columnPosition && a.fieldType === fieldType);
-  };
-
-  const handleAdditionProblemSubmit = () => {
-    submitAdditionProblem();
-  };
-
+    jumpToField(stepNumber, fieldType, position);
+  };
+
+  // Addition keyboard navigation  
   const {
     currentFocus: additionCurrentFocus,
     handleKeyDown: handleAdditionKeyDown,
     jumpToField: jumpToAdditionField,
-    moveNext: moveNextAddition,
-  } = useAdditionKeyboardNav(additionGameState.problem, additionGameState.userAnswers, additionGameState.isSubmitted, handleAdditionProblemSubmit);
-
-  // Always set initial focus to the first input field when a new division problem is generated
-  useEffect(() => {
-    if (gameMode === 'division' && gameState.problem && gameState.userAnswers.length === 0) {
-      // Reset focus to the first quotient input
-      jumpToField({ stepNumber: 0, fieldType: 'quotient', fieldPosition: 0 });
-    }
-  }, [gameMode, gameState.problem, gameState.userAnswers.length, jumpToField]);
-
-  // Always set initial focus to the first input field when a new addition problem is generated
-  useEffect(() => {
-    if (gameMode === 'addition' && additionGameState.problem && additionGameState.userAnswers.length === 0) {
-      // Reset focus to the rightmost sum input (ones place) - column 0 is the rightmost
-      jumpToAdditionField({ columnPosition: 0, fieldType: 'sum' });
-    }
-  }, [gameMode, additionGameState.problem, additionGameState.userAnswers.length, jumpToAdditionField]);
+  } = useAdditionKeyboardNav(
+    additionGameState.problem,
+    additionGameState.userAnswers,
+    additionGameState.isSubmitted
+  );
 
   const handleAdditionKeyboardNav = (e: React.KeyboardEvent) => {
     handleAdditionKeyDown(e);
@@ -284,162 +101,175 @@
     jumpToAdditionField({ columnPosition, fieldType });
   };
 
-  const handleNextAdditionProblem = () => {
-    nextAdditionProblem();
-  };
-
-  const handleAdditionLevelSelect = (levelId: number) => {
-    jumpToAdditionLevel(levelId);
-  };
-
-  const handleRetryAdditionFetch = () => {
-    loadAdditionProblemsForLevel(additionGameState.currentLevel);
-  };
-
-  const handleMultiplicationLevelSelect = (levelId: number) => {
-    jumpToMultiplicationLevel(levelId);
-  };
-
-  const toggleGameMode = (mode: GameMode) => {
-    setGameMode(mode);
-  };
-
-  // Initialize games on first load
-  useEffect(() => {
-    initializeAdditionGame();
-  }, [initializeAdditionGame]);
-
-  const getCurrentLevelInfo = () => {
-    if (gameMode === 'division') {
-      return {
-        currentLevel: gameState.currentLevel,
-        availableLevels: [1],
-        completedLevels: [],
-      };
-    } else if (gameMode === 'addition') {
-      return {
-        currentLevel: additionGameState.currentLevel,
-        availableLevels: additionGameState.availableLevels,
-        completedLevels: additionGameState.completedLevels,
-      };
-    } else if (gameMode === 'multiplication') {
-      return {
-        currentLevel: multiplicationGameState.currentLevel,
-        availableLevels: multiplicationGameState.availableLevels,
-        completedLevels: multiplicationGameState.completedLevels,
-      };
-    }
-    // Default values if no game mode is active
-    return {
-      currentLevel: 1,
-      availableLevels: [1],
-      completedLevels: [],
-    };
-  };
-
-  const getCurrentProblemInfo = () => {
-    if (gameMode === 'division') {
-      return {
-        currentProblem: gameState.currentProblemIndex + 1,
-        totalProblems: gameState.levelProblems.length,
-      };
-    } else if (gameMode === 'addition') {
-      return {
-        currentProblem: additionGameState.currentProblemIndex + 1,
-        totalProblems: additionGameState.levelProblems.length,
-      };
-    } else if (gameMode === 'multiplication') {
-      return {
-        currentProblem: multiplicationGameState.currentProblemIndex + 1,
-        totalProblems: multiplicationGameState.levelProblems.length,
-      };
-    }
-    // Default values if no game mode is active
-    return {
-      currentProblem: 1,
-      totalProblems: 1,
-    };
-  };
+  // Handle tab changes
+  const handleTabChange = (operation: MathOperation) => {
+    setSelectedOperation(operation);
+  };
+
+  // Handle level changes
+  const handleLevelChange = (level: number) => {
+    switch (selectedOperation) {
+      case 'division':
+        jumpToLevel(level);
+        break;
+      case 'addition':
+        jumpToAdditionLevel(level);
+        break;
+      case 'multiplication':
+        jumpToMultiplicationLevel(level);
+        break;
+    }
+    setIsDrawerOpen(false);
+  };
+
+  // Handle generating new problems
+  const handleGenerateNew = () => {
+    switch (selectedOperation) {
+      case 'division':
+        generateNewProblem();
+        break;
+      case 'addition':
+        generateNewAdditionProblem();
+        break;
+      case 'multiplication':
+        generateNewMultiplicationProblem();
+        break;
+    }
+  };
+
+  // Handle problem reset
+  const handleReset = () => {
+    switch (selectedOperation) {
+      case 'division':
+        resetProblem();
+        break;
+      case 'addition':
+        resetAdditionProblem();
+        break;
+      case 'multiplication':
+        resetMultiplicationProblem();
+        break;
+    }
+  };
+
+  // Handle moving to next problem
+  const handleNextProblem = () => {
+    switch (selectedOperation) {
+      case 'division':
+        nextProblem();
+        break;
+      case 'addition':
+        nextAdditionProblem();
+        break;
+      case 'multiplication':
+        nextMultiplicationProblem();
+        break;
+    }
+  };
+
+  // Get current level based on selected operation
+  const getCurrentLevel = () => {
+    switch (selectedOperation) {
+      case 'division':
+        return gameState.currentLevel;
+      case 'addition':
+        return additionGameState.currentLevel;
+      case 'multiplication':
+        return multiplicationGameState.currentLevel;
+      default:
+        return 1;
+    }
+  };
+
+  // Get current score based on selected operation
+  const getCurrentScore = () => {
+    switch (selectedOperation) {
+      case 'division':
+        return gameState.score;
+      case 'addition':
+        return additionGameState.score;
+      case 'multiplication':
+        return multiplicationGameState.score;
+      default:
+        return 0;
+    }
+  };
+
+  const currentLevel = getCurrentLevel();
+  const currentScore = getCurrentScore();
 
   return (
-    <div className="min-h-screen bg-gray-50">
+    <div className="min-h-screen bg-gradient-to-br from-blue-50 to-indigo-100">
       <Header
-        gameMode={gameMode}
-        onToggleGameMode={toggleGameMode}
-        currentLevel={getCurrentLevelInfo().currentLevel}
-        currentProblem={getCurrentProblemInfo().currentProblem}
-        totalProblems={getCurrentProblemInfo().totalProblems}
+        selectedTab={selectedOperation}
+        onTabChange={handleTabChange}
+        currentLevel={currentLevel}
+        score={currentScore}
+        onOpenLevelSelector={() => setIsDrawerOpen(true)}
       />
 
       <main className="container mx-auto px-4 py-8">
-        {gameMode === 'division' && (
+        {selectedOperation === 'division' && (
           <DivisionDisplay
-            problem={gameState.problem as DivisionProblem | null}
+            problem={gameState.problem}
             userAnswers={gameState.userAnswers}
             currentFocus={currentFocus}
             isSubmitted={gameState.isSubmitted}
             isComplete={gameState.isComplete}
-            isLoading={isLoading}
-            fetchError={typeof fetchError === 'string' ? new Error(fetchError) : fetchError}
-            onAnswerSubmit={handleAnswerSubmit}
-            onAnswerClear={handleAnswerClear}
+            isEditable={gameState.isEditable}
+            onAnswerSubmit={submitAnswer}
+            onAnswerClear={clearAnswer}
             onProblemSubmit={handleProblemSubmit}
-            onNextProblem={handleNextProblem}
             onFieldClick={handleFieldClick}
             onKeyDown={handleKeyboardNav}
-            onRetryFetch={handleRetryFetch}
-            onResetProblem={resetProblem}
+            onNextProblem={handleNextProblem}
+            onReset={handleReset}
+            onGenerateNew={handleGenerateNew}
             onEnableEditing={enableEditing}
             onDisableEditing={disableEditing}
-<<<<<<< HEAD
-            onUpdateProblem={updateProblem}
-            onNewProblem={generateNewProblem}
-            getPreviousField={getPreviousField}
-=======
->>>>>>> d46b7aec
           />
         )}
 
-        {gameMode === 'addition' && (
+        {selectedOperation === 'addition' && (
           <AdditionDisplay
-            problem={additionGameState.problem as AdditionProblem}
+            problem={additionGameState.problem}
             userAnswers={additionGameState.userAnswers}
             currentFocus={additionCurrentFocus}
             isSubmitted={additionGameState.isSubmitted}
             isComplete={additionGameState.isComplete}
-            isLoading={isAdditionLoading}
-            fetchError={additionFetchError}
-            onAnswerSubmit={handleAdditionAnswerSubmit}
-            onAnswerClear={handleAdditionAnswerClear}
+            isEditable={additionGameState.isEditable}
+            onAnswerSubmit={submitAdditionAnswer}
             onProblemSubmit={handleAdditionProblemSubmit}
-            onNextProblem={handleNextAdditionProblem}
-            moveNext={moveNextAddition}
             onFieldClick={handleAdditionFieldClick}
             onKeyDown={handleAdditionKeyboardNav}
-            onRetryFetch={handleRetryAdditionFetch}
-            onResetProblem={resetAdditionProblem}
-            onEnableEditing={enableAdditionEditing}
-            onDisableEditing={disableAdditionEditing}
-            onUpdateProblem={updateAdditionProblem}
-            onNewProblem={generateNewAdditionProblem}
+            onNextProblem={handleNextProblem}
+            onReset={handleReset}
+            onGenerateNew={handleGenerateNew}
           />
         )}
 
-        {gameMode === 'multiplication' && (
-          <MultiplicationTutorPage />
+        {selectedOperation === 'multiplication' && (
+          <MultiplicationDisplay
+            problem={multiplicationGameState.problem}
+            userAnswers={multiplicationGameState.userAnswers}
+            isSubmitted={multiplicationGameState.isSubmitted}
+            isComplete={multiplicationGameState.isComplete}
+            isEditable={multiplicationGameState.isEditable}
+            onAnswerSubmit={submitMultiplicationAnswer}
+            onProblemSubmit={handleMultiplicationProblemSubmit}
+            onNextProblem={handleNextProblem}
+            onReset={handleReset}
+            onGenerateNew={handleGenerateNew}
+          />
         )}
       </main>
 
       <LevelSelectorDrawer
-        gameMode={gameMode}
-        currentLevel={getCurrentLevelInfo().currentLevel}
-        availableLevels={getCurrentLevelInfo().availableLevels}
-        completedLevels={getCurrentLevelInfo().completedLevels}
-        onLevelSelect={
-          gameMode === 'addition' ? handleAdditionLevelSelect :
-            gameMode === 'multiplication' ? handleMultiplicationLevelSelect :
-              handleLevelSelect
-        }
+        isOpen={isDrawerOpen}
+        onClose={() => setIsDrawerOpen(false)}
+        currentLevel={currentLevel}
+        onLevelSelect={handleLevelChange}
+        operation={selectedOperation}
       />
     </div>
   );
