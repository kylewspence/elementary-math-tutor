--- conflicted
+++ resolved
@@ -3,13 +3,12 @@
 import type { CurrentFocus } from '../../hooks/useKeyboardNav';
 import Input from '../UI/Input';
 import { GRID_CONSTANTS } from '../../utils/constants';
-import { SubmitControls } from '../Shared';
-
+import ProblemComplete from '../UI/ProblemComplete';
 
 interface DivisionDisplayProps {
     problem: DivisionProblem | null;
     userAnswers: UserAnswer[];
-    currentFocus: CurrentFocus | null;
+    currentFocus: CurrentFocus;
     onAnswerSubmit: (answer: UserAnswer) => void;
     onAnswerClear: (stepNumber: number, fieldType: 'quotient' | 'multiply' | 'subtract' | 'bringDown', position: number) => void;
     onProblemChange?: (dividend: number, divisor: number) => void;
@@ -100,53 +99,7 @@
         };
     }, [problem, problem?.isEditable, onDisableEditing]);
 
-<<<<<<< HEAD
-    // Check if all input fields have answers
-    useEffect(() => {
-        if (!problem || !userAnswers.length) {
-            setAllFieldsFilled(false);
-            return;
-        }
-
-        // Get all required fields (similar to Addition's approach)
-        const requiredFields = [];
-        for (let stepIndex = 0; stepIndex < problem.steps.length; stepIndex++) {
-            const step = problem.steps[stepIndex];
-
-            // Quotient field
-            requiredFields.push({ stepNumber: stepIndex, fieldType: 'quotient', fieldPosition: 0 });
-
-            // Multiply digit fields
-            const multiplyDigits = getDigitCount(step.multiply);
-            for (let pos = 0; pos < multiplyDigits; pos++) {
-                requiredFields.push({ stepNumber: stepIndex, fieldType: 'multiply', fieldPosition: pos });
-            }
-
-            // Subtract digit fields
-            const subtractDigits = getDigitCount(step.subtract);
-            for (let pos = 0; pos < subtractDigits; pos++) {
-                requiredFields.push({ stepNumber: stepIndex, fieldType: 'subtract', fieldPosition: pos });
-            }
-
-            // Bring down field (if exists)
-            if (step.bringDown !== undefined) {
-                requiredFields.push({ stepNumber: stepIndex, fieldType: 'bringDown', fieldPosition: 0 });
-            }
-        }
-
-        // Check if we have an answer for each required field (same logic as Addition)
-        const allFilled = requiredFields.every(field =>
-            userAnswers.some(answer =>
-                answer.stepNumber === field.stepNumber &&
-                answer.fieldType === field.fieldType &&
-                answer.fieldPosition === field.fieldPosition
-            )
-        );
-=======
->>>>>>> c61e4a98
-
-        setAllFieldsFilled(allFilled);
-    }, [problem, userAnswers]);
+
 
     // Helper to get user's answer for a specific field
     const getUserAnswer = (stepNumber: number, fieldType: 'quotient' | 'multiply' | 'subtract' | 'bringDown', position: number = 0): UserAnswer | undefined => {
@@ -156,7 +109,7 @@
     // Helper to determine input variant (only show colors after submission)
     const getInputVariant = (stepNumber: number, fieldType: 'quotient' | 'multiply' | 'subtract' | 'bringDown', position: number = 0) => {
         const userAnswer = getUserAnswer(stepNumber, fieldType, position);
-        const isActive = currentFocus?.stepNumber === stepNumber && currentFocus?.fieldType === fieldType && currentFocus?.fieldPosition === position;
+        const isActive = currentFocus.stepNumber === stepNumber && currentFocus.fieldType === fieldType && currentFocus.fieldPosition === position;
 
         // Only show validation colors after explicit submission by the user
         if (isSubmitted && userAnswer) {
@@ -203,33 +156,48 @@
 
     // Handle auto-advance to next field
     const handleAutoAdvance = () => {
-        if (!problem) return;
-        // Find the current field in navigation order
-        const allFields = [];
-        for (let stepIndex = 0; stepIndex < problem.steps.length; stepIndex++) {
-            const step = problem.steps[stepIndex];
-            allFields.push({ stepNumber: stepIndex, fieldType: 'quotient', fieldPosition: 0 });
-            const multiplyDigits = getDigitCount(step.multiply);
-            for (let pos = multiplyDigits - 1; pos >= 0; pos--) {
-                allFields.push({ stepNumber: stepIndex, fieldType: 'multiply', fieldPosition: pos });
+        if (!problem) return; // Early return if no problem
+
+        // Small delay to ensure current input is processed
+        setTimeout(() => {
+            if (currentFocus.fieldType === 'quotient') {
+                // Move to multiply - start with the leftmost digit
+                const step = problem.steps[currentFocus.stepNumber];
+                if (!step) return;
+
+                const multiplyDigits = getDigitCount(step.multiply);
+                onFieldClick(currentFocus.stepNumber, 'multiply', multiplyDigits - 1);
+            } else if (currentFocus.fieldType === 'multiply') {
+                const step = problem.steps[currentFocus.stepNumber];
+                if (!step) return;
+
+                if (currentFocus.fieldPosition > 0) {
+                    // Move to next multiply digit
+                    onFieldClick(currentFocus.stepNumber, 'multiply', currentFocus.fieldPosition - 1);
+                } else {
+                    // Move to subtract
+                    const subtractDigits = getDigitCount(step.subtract);
+                    onFieldClick(currentFocus.stepNumber, 'subtract', subtractDigits - 1);
+                }
+            } else if (currentFocus.fieldType === 'subtract') {
+                const step = problem.steps[currentFocus.stepNumber];
+                if (!step) return;
+
+                if (currentFocus.fieldPosition > 0) {
+                    // Move to next subtract digit
+                    onFieldClick(currentFocus.stepNumber, 'subtract', currentFocus.fieldPosition - 1);
+                } else if (step.bringDown !== undefined) {
+                    // Move to bring down
+                    onFieldClick(currentFocus.stepNumber, 'bringDown', 0);
+                } else if (currentFocus.stepNumber + 1 < problem.steps.length) {
+                    // Move to next step quotient
+                    onFieldClick(currentFocus.stepNumber + 1, 'quotient', 0);
+                }
+            } else if (currentFocus.fieldType === 'bringDown' && currentFocus.stepNumber + 1 < problem.steps.length) {
+                // Move to next step quotient
+                onFieldClick(currentFocus.stepNumber + 1, 'quotient', 0);
             }
-            const subtractDigits = getDigitCount(step.subtract);
-            for (let pos = Math.max(0, subtractDigits - 1); pos >= 0; pos--) {
-                allFields.push({ stepNumber: stepIndex, fieldType: 'subtract', fieldPosition: pos });
-            }
-            if (step.bringDown !== undefined) {
-                allFields.push({ stepNumber: stepIndex, fieldType: 'bringDown', fieldPosition: 0 });
-            }
-        }
-        const currentIndex = allFields.findIndex(field =>
-            field.stepNumber === currentFocus?.stepNumber &&
-            field.fieldType === currentFocus?.fieldType &&
-            field.fieldPosition === currentFocus?.fieldPosition
-        );
-        if (currentIndex >= 0 && currentIndex < allFields.length - 1) {
-            const next = allFields[currentIndex + 1];
-            onFieldClick(next.stepNumber, next.fieldType as 'quotient' | 'multiply' | 'subtract' | 'bringDown', next.fieldPosition);
-        }
+        }, 100);
     };
 
     // Handle problem editing
@@ -299,16 +267,9 @@
     const createInput = (stepNumber: number, fieldType: 'quotient' | 'multiply' | 'subtract' | 'bringDown', position: number = 0) => {
         return (
             <Input
-                ref={currentFocus?.stepNumber === stepNumber && currentFocus?.fieldType === fieldType && currentFocus?.fieldPosition === position ? activeInputRef : undefined}
+                ref={currentFocus.stepNumber === stepNumber && currentFocus.fieldType === fieldType && currentFocus.fieldPosition === position ? activeInputRef : undefined}
                 value={getUserAnswer(stepNumber, fieldType, position)?.value?.toString() || ''}
                 variant={getInputVariant(stepNumber, fieldType, position)}
-<<<<<<< HEAD
-                onChange={(value) => handleInputChange(stepNumber, fieldType, position, value)}
-                onKeyDown={onKeyDown}
-                onClick={() => onFieldClick(stepNumber, fieldType, position)}
-                onAutoAdvance={handleAutoAdvance}
-                onEnter={isSubmitted ? onNextProblem : allFieldsFilled ? onProblemSubmit : undefined}
-=======
                 onChange={(value) => {
                     // If value is empty string, clear the answer
                     if (value === '') {
@@ -375,11 +336,8 @@
                     onFieldClick(prevStepNumber, prevFieldType, prevPosition);
                 }}
                 onEnter={isSubmitted ? onNextProblem : (areAllFieldsFilled?.() ? onProblemSubmit : undefined)}
->>>>>>> c61e4a98
                 readOnly={isSubmitted}
                 placeholder="?"
-                aria-label={`${fieldType.charAt(0).toUpperCase() + fieldType.slice(1)} digit ${position + 1}`}
-                maxLength={1}
             />
         );
     };
@@ -503,11 +461,7 @@
     };
 
     return (
-<<<<<<< HEAD
-        <div className="division-display bg-white p-8 pb-32 rounded-xl border-2 border-gray-200 font-mono">
-=======
         <div className="division-display bg-white p-8 rounded-xl border-2 border-gray-200 font-mono pb-32">
->>>>>>> c61e4a98
             {/* Problem header - clickable to edit */}
             <div className="text-center mb-4" ref={problemRef}>
                 <div className="text-xl text-gray-600 flex items-center justify-center gap-2">
@@ -552,14 +506,6 @@
                 )}
             </div>
 
-<<<<<<< HEAD
-            {/* Problem complete notification - compact inline message */}
-            {isSubmitted && isComplete && (
-                <div className="text-center mb-4">
-                    <div className="inline-block bg-green-50 border border-green-200 rounded-lg px-4 py-2 text-green-800 font-semibold">
-                        Problem complete! 🎉
-                    </div>
-=======
             {/* Problem complete notification - positioned below edit instruction, above division work */}
             {isSubmitted && isComplete && (
                 <div className="text-center mt-2 mb-4">
@@ -574,7 +520,6 @@
                         onNextProblem={onNextProblem || (() => { })}
                         variant="card"
                     />
->>>>>>> c61e4a98
                 </div>
             )}
 
@@ -667,33 +612,6 @@
                     </div>
                 </div>
 
-<<<<<<< HEAD
-                {/* ProblemComplete now handled by SubmitControls component */}
-            </div>
-
-            {/* Shared SubmitControls Component - now positioned fixed */}
-            <SubmitControls
-                isSubmitted={isSubmitted || false}
-                isComplete={isComplete || false}
-                allFieldsFilled={allFieldsFilled}
-                operation="division"
-                variant="triangle"
-                onSubmit={() => onProblemSubmit?.()}
-                onNextProblem={() => onNextProblem?.()}
-                onReset={() => onResetProblem?.()}
-                onGenerateNew={() => onNewProblem?.()}
-                problemData={problem ? {
-                    dividend: problem.dividend,
-                    divisor: problem.divisor,
-                    quotient: problem.quotient,
-                    remainder: problem.remainder
-                } : undefined}
-            />
-
-            {/* Help text as footnote outside the main container */}
-            <div className="text-center text-xs text-gray-500 mt-4">
-                Tab to move forward, Shift+Tab to go back, Enter to move/submit, Backspace to delete
-=======
                 {/* Completion card - positioned in the center of the workspace */}
             </div>
 
@@ -730,7 +648,6 @@
                     ) : null}
 
                 </div>
->>>>>>> c61e4a98
             </div>
         </div>
     );
