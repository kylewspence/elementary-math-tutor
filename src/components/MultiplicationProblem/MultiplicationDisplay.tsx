<<<<<<< HEAD
import React, { useEffect, useRef, useState, useCallback } from 'react';
import type { MultiplicationProblem, MultiplicationCurrentFocus, MultiplicationUserAnswer } from '../../types/multiplication';
import Input from '../UI/Input';
import { GRID_CONSTANTS } from '../../utils/constants';
import { SubmitControls } from '../Shared';
=======
import React, { useEffect, useRef, useState } from 'react';
import type { MultiplicationProblem, MultiplicationCurrentFocus, MultiplicationUserAnswer } from '../../types/multiplication';
import Input from '../UI/Input';
import { GRID_CONSTANTS } from '../../utils/constants';
>>>>>>> c61e4a98

// Use the same constants as division for grid layout
// const { BOX_TOTAL_WIDTH } = GRID_CONSTANTS;
// const ROW_HEIGHT = 40; // Height of each row in pixels

interface MultiplicationDisplayProps {
    problem: MultiplicationProblem | null;
    userAnswers: MultiplicationUserAnswer[];
    currentFocus: MultiplicationCurrentFocus | null;
    onAnswerSubmit: (value: number, fieldType: 'product' | 'partial' | 'carry', position: number, partialIndex?: number) => void;
    onAnswerClear: (fieldType: 'product' | 'partial' | 'carry', position: number, partialIndex?: number) => void;
    onProblemSubmit?: () => void;
    onEnableEditing?: () => void;
    onDisableEditing?: () => void;
    isSubmitted?: boolean;
    isComplete?: boolean;
    isLoading?: boolean;
    fetchError?: Error | null;
    onKeyDown: (e: React.KeyboardEvent) => void;
    onFieldClick: (fieldType: 'product' | 'partial' | 'carry', position: number, partialIndex?: number) => void;
    onNextProblem?: () => void;
    onResetProblem?: () => void;
    onNewProblem?: () => void;
    onRetryFetch?: () => void;
    onUpdateProblem?: (multiplicand: number, multiplier: number) => void;
<<<<<<< HEAD
    setCurrentFocus?: (focus: MultiplicationCurrentFocus | null) => void;
    moveNext?: () => void;
=======
    setCurrentFocus?: (focus: MultiplicationCurrentFocus) => void;
    moveToNextField?: (fieldType?: 'product' | 'partial' | 'carry', position?: number, partialIndex?: number) => void;
    areAllFieldsFilled?: () => boolean;
>>>>>>> c61e4a98
}

const MultiplicationDisplay: React.FC<MultiplicationDisplayProps> = ({
    problem,
    userAnswers,
    currentFocus,
    onAnswerSubmit,
    onAnswerClear,
    onProblemSubmit,
    onEnableEditing,
    onDisableEditing,
    isSubmitted = false,
    onKeyDown,
    onFieldClick,
    onNextProblem,
    onResetProblem,
    onNewProblem,
    isLoading = false,
    fetchError,
    onRetryFetch,
    onUpdateProblem,
    isComplete = false,
    setCurrentFocus,
<<<<<<< HEAD
    moveNext
=======
    moveToNextField,
    areAllFieldsFilled
>>>>>>> c61e4a98
}) => {
    const activeInputRef = useRef<HTMLInputElement>(null);
    const problemRef = useRef<HTMLDivElement>(null);
    const [allFieldsFilled, setAllFieldsFilled] = useState<boolean>(false);
    const firstRenderRef = useRef(true);

    // Set initial focus on first render
    useEffect(() => {
        if (firstRenderRef.current && problem && setCurrentFocus) {
            // Set focus to the rightmost product digit (position 0)
            setCurrentFocus({
                fieldType: 'product',
                fieldPosition: 0,
                partialIndex: undefined
            });
            firstRenderRef.current = false;

            // Ensure focus is set after a short delay to allow the input to render
            setTimeout(() => {
                if (activeInputRef.current) {
                    activeInputRef.current.focus();
                }
            }, 100);
        }
    }, [problem, setCurrentFocus]);

    // Auto-focus the active input
    useEffect(() => {
        if (activeInputRef.current) {
            activeInputRef.current.focus();
        }
    }, [currentFocus]);

    // Handle clicking outside the problem area to disable editing
    useEffect(() => {
        // Early return if problem is null or not editable
        if (!problem || problem.isEditable !== true) return;

        const handleClickOutside = (event: MouseEvent) => {
            const target = event.target as HTMLElement;

            // Check if click is outside the editable header area
            if (problemRef.current && !problemRef.current.contains(target)) {
                onDisableEditing?.();
            }
        };

        const handleEscapeKey = (event: KeyboardEvent) => {
            if (event.key === 'Escape') {
                onDisableEditing?.();
            }
        };

        // Add listeners with a small delay
        const timeoutId = setTimeout(() => {
            document.addEventListener('mousedown', handleClickOutside);
            document.addEventListener('keydown', handleEscapeKey);
        }, 150);

        return () => {
            clearTimeout(timeoutId);
            document.removeEventListener('mousedown', handleClickOutside);
            document.removeEventListener('keydown', handleEscapeKey);
        };
    }, [problem, onDisableEditing]);

<<<<<<< HEAD
    // Helper function to determine if a position needs a carry
    const shouldShowCarry = useCallback((position: number): boolean => {
        if (!problem) return false;

        // For single-digit multiplier
        if (problem.multiplier < 10) {
            const multiplicandStr = problem.multiplicand.toString();

            // Position is from right to left, so we need to adjust the index
            if (position >= multiplicandStr.length + 1) return false; // +1 to allow for leftmost carry

            // Special case for leftmost position
            if (position === multiplicandStr.length) {
                // Check if the leftmost digit multiplication generates a carry
                const leftmostDigit = parseInt(multiplicandStr[0], 10);
                const product = leftmostDigit * problem.multiplier;
                // If the product is 10 or greater, we need an extra carry box
                return product >= 10;
            }

            // For the rightmost digit, we don't need a carry box
            if (position === 0) return false;

            // Check if the digit to the right generates a carry
            const rightPosition = position - 1;
            if (rightPosition < 0) return false;

            const rightDigit = parseInt(multiplicandStr[multiplicandStr.length - 1 - rightPosition], 10);
            const product = rightDigit * problem.multiplier;

            // If the product is 10 or greater, it generates a carry
            return product >= 10;
        }

        // For multi-digit multipliers (not implemented yet)
        return false;
    }, [problem]);

=======
>>>>>>> c61e4a98
    // Check if all input fields have answers
    useEffect(() => {
        if (!problem || !userAnswers.length) {
            setAllFieldsFilled(false);
            return;
        }

<<<<<<< HEAD
        // Get all required fields - moved inside useEffect to avoid dependency issues
        const getAllRequiredFields = () => {
            if (!problem) return [];

            const fields: { fieldType: 'product' | 'partial' | 'carry', fieldPosition: number, partialIndex?: number }[] = [];
            const multiplicandStr = problem.multiplicand.toString();

            // Add product fields (all digit positions in the product)
            for (let i = 0; i < multiplicandStr.length; i++) {
                fields.push({ fieldType: 'product', fieldPosition: i });
            }

            // Add carry fields for positions that need them
            for (let i = 0; i < multiplicandStr.length; i++) {
                if (shouldShowCarry(i)) {
                    fields.push({ fieldType: 'carry', fieldPosition: i });
                }
            }

            return fields;
        };

        // Get all required fields
        const requiredFields = getAllRequiredFields();

        // Check if we have an answer for each required field
        const allFilled = requiredFields.every(field =>
            userAnswers.some(answer =>
                answer.fieldType === field.fieldType &&
                answer.fieldPosition === field.fieldPosition &&
                // Handle partialIndex matching: both undefined or both have same value
                (field.partialIndex === undefined ?
                    (answer.partialIndex === undefined || answer.partialIndex === 0) :
                    answer.partialIndex === field.partialIndex)
            )
        );

        setAllFieldsFilled(allFilled);
    }, [problem, userAnswers, shouldShowCarry]);
=======
        // For basic multiplication, we need answers for all product positions
        const productStr = (problem.multiplicand * problem.multiplier).toString();

        // Check if every product position has an answer
        let allFilled = true;
        for (let pos = 0; pos < productStr.length; pos++) {
            if (!userAnswers.find(a => a.fieldType === 'product' && a.fieldPosition === pos)) {
                allFilled = false;
                break;
            }
        }

        setAllFieldsFilled(allFilled);
    }, [problem, userAnswers]);
>>>>>>> c61e4a98

    // Helper to get user's answer for a specific field
    const getUserAnswer = (fieldType: 'product' | 'partial' | 'carry', position: number, partialIndex?: number): MultiplicationUserAnswer | undefined => {
        return userAnswers.find(a =>
            a.fieldType === fieldType &&
            a.fieldPosition === position &&
            a.partialIndex === partialIndex
        );
    };

    // Helper to determine input variant (only show colors after submission)
    const getInputVariant = (fieldType: 'product' | 'partial' | 'carry', position: number, partialIndex?: number) => {
        const userAnswer = getUserAnswer(fieldType, position, partialIndex);
        const isActive =
            currentFocus?.fieldType === fieldType &&
            currentFocus?.fieldPosition === position &&
            currentFocus?.partialIndex === partialIndex;

        // After submission, prioritize validation colors over active state
        if (isSubmitted && userAnswer) {
            return userAnswer.isCorrect === true ? 'correct' : 'error';
        }

        // Only show active state if not submitted or when actively editing after submission
        if (isActive) return 'active';

        return 'default';
    };

    // Removed unused handleAutoAdvance function

    // Helper function to create an input with robust navigation and clearing
    const createInput = (fieldType: 'product' | 'partial' | 'carry', position: number, partialIndex?: number) => {
        if (!currentFocus) return null;
        const isActive =
            currentFocus?.fieldType === fieldType &&
            currentFocus?.fieldPosition === position &&
            currentFocus?.partialIndex === partialIndex;
        const userAnswer = getUserAnswer(fieldType, position, partialIndex);
<<<<<<< HEAD
=======

        // Handle input change
        const handleChange = (value: string) => {
            if (value === '') {
                // Clear the answer
                onAnswerClear(fieldType, position, partialIndex);
                return;
            }

            const numValue = parseInt(value, 10);
            if (!isNaN(numValue)) {
                onAnswerSubmit(numValue, fieldType, position, partialIndex);

                // Auto-advance to next field after successful input
                if (moveToNextField) {
                    setTimeout(() => {
                        moveToNextField();
                    }, 0);
                }
            }
        };

>>>>>>> c61e4a98
        return (
            <Input
                ref={isActive ? activeInputRef : undefined}
                value={userAnswer?.value?.toString() || ''}
                variant={getInputVariant(fieldType, position, partialIndex)}
                onChange={(value) => {
                    if (value === '') onAnswerClear(fieldType, position, partialIndex);
                    else {
                        const numValue = parseInt(value, 10);
                        if (!isNaN(numValue)) onAnswerSubmit(numValue, fieldType, position, partialIndex);
                    }
                }}
                onKeyDown={onKeyDown}
<<<<<<< HEAD
                onClick={() => onFieldClick(fieldType, position, partialIndex)}
                onAutoAdvance={moveNext}
                onEnter={isSubmitted ? onNextProblem : allFieldsFilled ? onProblemSubmit : undefined}
=======
                onChange={handleChange}
                // Remove onAutoAdvance to prevent unwanted navigation
                onEnter={isSubmitted ? onNextProblem : (areAllFieldsFilled?.() ? onProblemSubmit : undefined)}
                onBackspace={() => {
                    // The keyboard navigation hook handles the backspace logic
                    // This callback is called by the Input component when backspace is pressed on an empty field
                    // The actual navigation is handled by the useMultiplicationKeyboardNav hook
                }}
                readOnly={isSubmitted}
>>>>>>> c61e4a98
                placeholder="?"
                maxLength={1}
                inputMode="numeric"
                pattern="[0-9]*"
                aria-label={`${fieldType} input for position ${position}`}
            />
        );
    };

    // Handle problem editing
    const handleMultiplicandChange = (value: string) => {
        const newMultiplicand = parseInt(value, 10);
        if (!isNaN(newMultiplicand) && newMultiplicand > 0 && onUpdateProblem && problem) {
            onUpdateProblem(newMultiplicand, problem.multiplier);
        }
    };

    const handleMultiplierChange = (value: string) => {
        const newMultiplier = parseInt(value, 10);
        if (!isNaN(newMultiplier) && newMultiplier > 0 && onUpdateProblem && problem) {
            onUpdateProblem(problem.multiplicand, newMultiplier);
        }
    };

    // Render the multiplication grid
    const renderMultiplicationGrid = () => {
        if (!problem) return null;

        const multiplicandStr = problem.multiplicand.toString();
        const multiplierStr = problem.multiplier.toString();
        const productStr = problem.product.toString();
        const { BOX_TOTAL_WIDTH } = GRID_CONSTANTS;

        // Check if we need a leftmost carry box
        const needsLeftmostCarry = shouldShowCarry(multiplicandStr.length);

        // Total grid width based on product length (which should be the longest)
        const gridWidth = Math.max(
            multiplicandStr.length + multiplierStr.length,
            productStr.length
        ) * BOX_TOTAL_WIDTH;

        return (
            <div className="multiplication-grid relative" style={{ width: `${gridWidth}px` }}>
                {/* Carry boxes - positioned ABOVE the multiplicand */}
                <div className="carry-row flex justify-end mb-1">
                    {/* Leftmost carry box if needed */}
                    {needsLeftmostCarry && (
                        <div
                            key="carry-leftmost"
                            className="flex items-center justify-center"
                            style={{ width: `${BOX_TOTAL_WIDTH}px`, height: `${BOX_TOTAL_WIDTH * 0.6}px` }}
                        >
                            <div className="scale-70 transform origin-center carry-input">
                                {createInput('carry', multiplicandStr.length, 0)}
                            </div>
                        </div>
                    )}

                    {/* Regular carry boxes for each position */}
                    {multiplicandStr.split('').map((_, index) => {
                        // Calculate the position from right to left (0 = rightmost)
                        const position = multiplicandStr.length - 1 - index;

                        // Only render carry boxes where needed
                        const showCarry = shouldShowCarry(position);
                        if (!showCarry) return (
                            <div
                                key={`carry-space-${position}`}
                                style={{ width: `${BOX_TOTAL_WIDTH}px`, height: '20px' }}
                            ></div>
                        );

                        return (
                            <div
                                key={`carry-product-${position}`}
                                className="flex items-center justify-center"
                                style={{ width: `${BOX_TOTAL_WIDTH}px`, height: `${BOX_TOTAL_WIDTH * 0.6}px` }}
                            >
                                <div className="scale-70 transform origin-center carry-input">
                                    {createInput('carry', position, 0)}
                                </div>
                            </div>
                        );
                    })}
                </div>

                {/* Multiplicand row */}
                <div className="multiplicand-row flex justify-end">
                    {/* Leftmost space for alignment if we have a leftmost carry */}
                    {needsLeftmostCarry && (
                        <div
                            key="multiplicand-leftmost-space"
                            className="flex items-center justify-center text-xl"
                            style={{ width: `${BOX_TOTAL_WIDTH}px`, height: `${BOX_TOTAL_WIDTH}px` }}
                        >
                        </div>
                    )}
                    {multiplicandStr.split('').map((digit, index) => (
                        <div
                            key={`multiplicand-${index}`}
                            className="flex items-center justify-center text-xl"
                            style={{ width: `${BOX_TOTAL_WIDTH}px`, height: `${BOX_TOTAL_WIDTH}px` }}
                        >
                            {digit}
                        </div>
                    ))}
                </div>

                {/* Multiplier row with multiplication symbol */}
                <div className="multiplier-row flex justify-end items-center">
                    <div className="mr-2 font-bold">×</div>
                    {needsLeftmostCarry && (
                        <div
                            key="multiplier-leftmost-space"
                            className="flex items-center justify-center text-xl"
                            style={{ width: `${BOX_TOTAL_WIDTH}px`, height: `${BOX_TOTAL_WIDTH}px` }}
                        >
                        </div>
                    )}
                    {multiplierStr.split('').map((digit, index) => (
                        <div
                            key={`multiplier-${index}`}
                            className="flex items-center justify-center text-xl"
                            style={{ width: `${BOX_TOTAL_WIDTH}px`, height: `${BOX_TOTAL_WIDTH}px` }}
                        >
                            {digit}
                        </div>
                    ))}
                </div>

                {/* Line separator */}
                <div className="border-b-2 border-gray-800 w-full my-2"></div>

                {/* Product digits - in correct order (right to left) */}
                <div className="flex justify-end">
                    {Array.from({ length: productStr.length }).map((_, index) => {
                        // We need to reverse the index for display purposes
                        // since we're displaying right-to-left but the positions are 0-indexed from right
                        const displayPosition = productStr.length - 1 - index;

                        return (
                            <div
                                key={`product-${displayPosition}`}
                                style={{ width: `${BOX_TOTAL_WIDTH}px` }}
                            >
                                {createInput('product', displayPosition)}
                            </div>
                        );
                    })}
                </div>
            </div>
        );
    };

    // Loading state
    if (isLoading) {
        return (
            <div className="multiplication-display bg-white p-8 rounded-xl border-2 border-gray-200 font-mono text-center">
                <p className="text-lg">Loading problem...</p>
            </div>
        );
    }

    // Error state
    if (fetchError) {
        return (
            <div className="multiplication-display bg-white p-8 rounded-xl border-2 border-gray-200 font-mono text-center">
                <p className="text-lg text-red-500 mb-4">Error loading problem</p>
                <p className="mb-4">{fetchError.message}</p>
                <button
                    onClick={onRetryFetch}
                    className="px-6 py-2 rounded-lg font-semibold bg-blue-500 text-white hover:bg-blue-600 transition-colors"
                >
                    Try Again
                </button>
            </div>
        );
    }

    // No problem state
    if (!problem) {
        return (
            <div className="multiplication-display bg-white p-8 rounded-xl border-2 border-gray-200 font-mono text-center">
                <p className="text-lg">No problem available</p>
                <button
                    onClick={onNewProblem}
                    className="px-6 py-2 rounded-lg font-semibold bg-blue-500 text-white hover:bg-blue-600 transition-colors mt-4"
                >
                    Generate New Problem
                </button>
            </div>
        );
    }

    return (
<<<<<<< HEAD
        <div className="multiplication-display bg-white p-8 pb-32 rounded-xl border-2 border-gray-200 font-mono">
=======
        <div className="division-display bg-white p-8 rounded-xl border-2 border-gray-200 font-mono pb-32">
>>>>>>> c61e4a98
            {/* Problem header - clickable to edit */}
            <div className="text-center mb-4" ref={problemRef}>
                <div className="text-xl text-gray-600 flex items-center justify-center gap-2">
                    {problem.isEditable ? (
                        <>
                            <input
                                type="text"
                                value={problem.multiplicand.toString()}
                                onChange={(e) => handleMultiplicandChange(e.target.value)}
                                className="w-20 text-center border-2 border-blue-300 rounded-lg px-2 py-1 focus:outline-none focus:ring-2 focus:ring-blue-500"
                                placeholder="Multiplicand"
                                autoFocus
                            />
                            <span>×</span>
                            <input
                                type="text"
                                value={problem.multiplier.toString()}
                                onChange={(e) => handleMultiplierChange(e.target.value)}
                                className="w-16 text-center border-2 border-blue-300 rounded-lg px-2 py-1 focus:outline-none focus:ring-2 focus:ring-blue-500"
                                placeholder="Multiplier"
                            />
                        </>
                    ) : (
                        <div
                            className="cursor-pointer hover:bg-blue-50 px-4 py-2 rounded-lg transition-colors border-2 border-transparent hover:border-blue-200"
                            onClick={() => onEnableEditing?.()}
                            title="Click to edit problem"
                        >
                            {problem.multiplicand} × {problem.multiplier}
                        </div>
                    )}
                </div>
                {problem.isEditable ? (
                    <div className="text-sm text-blue-600 mt-2">
                        ✏️ Edit the numbers above - click elsewhere when done
                    </div>
                ) : (
                    <div className="text-sm text-gray-500 mt-2">
                        💡 Click the problem above to edit it
                    </div>
                )}
            </div>

            {/* Problem complete notification - compact inline message */}
            {isSubmitted && isComplete && (
                <div className="text-center mb-4">
                    <div className="inline-block bg-green-50 border border-green-200 rounded-lg px-4 py-2 text-green-800 font-semibold">
                        Problem complete! 🎉
                    </div>
                </div>
            )}

            {/* Main content with problem work */}
            <div className="relative">
                {/* Multiplication layout - centered */}
                <div className="flex justify-center">
                    <div className="multiplication-workspace relative">
                        {renderMultiplicationGrid()}
                    </div>
                </div>
<<<<<<< HEAD

            </div>

            {/* Submit controls - now positioned fixed */}
            <SubmitControls
                isSubmitted={isSubmitted || false}
                isComplete={isComplete || false}
                allFieldsFilled={allFieldsFilled}
                onSubmit={onProblemSubmit || (() => { })}
                onReset={onResetProblem || (() => { })}
                onGenerateNew={onNewProblem || (() => { })}
                onNextProblem={onNextProblem || (() => { })}
                operation="multiplication"
                variant="triangle"
                problemData={{
                    multiplicand: problem?.multiplicand,
                    multiplier: problem?.multiplier,
                    product: problem?.product
                }}
            />

            {/* Help text as footnote outside the main container */}
            <div className="text-center text-xs text-gray-500 mt-4">
                Tab to move forward, Shift+Tab to go back, Enter to move/submit, Backspace to delete
=======
            </div>

            {/* Button layout - Mobile sticky at bottom */}
            <div className="fixed bottom-0 left-0 right-0 bg-white border-t border-gray-200 p-4 z-50">
                <div className="flex flex-col items-center">
                    {/* Submit/Next Problem button */}
                    {!isSubmitted ? (
                        <button
                            onClick={() => onProblemSubmit?.()}
                            disabled={!areAllFieldsFilled?.()}
                            className={`px-6 py-2 rounded-lg font-semibold mb-4 ${!areAllFieldsFilled?.()
                                ? 'bg-gray-200 text-gray-500 cursor-not-allowed'
                                : 'bg-blue-500 text-white hover:bg-blue-600'
                                } transition-colors`}
                        >
                            <span className="flex items-center justify-center gap-1">
                                <svg xmlns="http://www.w3.org/2000/svg" className="h-5 w-5" viewBox="0 0 20 20" fill="currentColor">
                                    <path fillRule="evenodd" d="M16.707 5.293a1 1 0 010 1.414l-8 8a1 1 0 01-1.414 0l-4-4a1 1 0 011.414-1.414L8 12.586l7.293-7.293a1 1 0 011.414 0z" clipRule="evenodd" />
                                </svg>
                                Submit Answers
                            </span>
                        </button>
                    ) : isComplete ? (
                        <button
                            onClick={() => onNextProblem?.()}
                            className="px-6 py-2 rounded-lg font-semibold mb-4 bg-green-500 text-white hover:bg-green-600 transition-colors"
                            autoFocus
                        >
                            <span className="flex items-center justify-center gap-1">
                                Next Problem →
                            </span>
                        </button>
                    ) : null}

                </div>
>>>>>>> c61e4a98
            </div>
        </div>
    );
};

export default MultiplicationDisplay; <|MERGE_RESOLUTION|>--- conflicted
+++ resolved
@@ -1,15 +1,7 @@
-<<<<<<< HEAD
-import React, { useEffect, useRef, useState, useCallback } from 'react';
-import type { MultiplicationProblem, MultiplicationCurrentFocus, MultiplicationUserAnswer } from '../../types/multiplication';
-import Input from '../UI/Input';
-import { GRID_CONSTANTS } from '../../utils/constants';
-import { SubmitControls } from '../Shared';
-=======
 import React, { useEffect, useRef, useState } from 'react';
 import type { MultiplicationProblem, MultiplicationCurrentFocus, MultiplicationUserAnswer } from '../../types/multiplication';
 import Input from '../UI/Input';
 import { GRID_CONSTANTS } from '../../utils/constants';
->>>>>>> c61e4a98
 
 // Use the same constants as division for grid layout
 // const { BOX_TOTAL_WIDTH } = GRID_CONSTANTS;
@@ -18,7 +10,7 @@
 interface MultiplicationDisplayProps {
     problem: MultiplicationProblem | null;
     userAnswers: MultiplicationUserAnswer[];
-    currentFocus: MultiplicationCurrentFocus | null;
+    currentFocus: MultiplicationCurrentFocus;
     onAnswerSubmit: (value: number, fieldType: 'product' | 'partial' | 'carry', position: number, partialIndex?: number) => void;
     onAnswerClear: (fieldType: 'product' | 'partial' | 'carry', position: number, partialIndex?: number) => void;
     onProblemSubmit?: () => void;
@@ -35,14 +27,9 @@
     onNewProblem?: () => void;
     onRetryFetch?: () => void;
     onUpdateProblem?: (multiplicand: number, multiplier: number) => void;
-<<<<<<< HEAD
-    setCurrentFocus?: (focus: MultiplicationCurrentFocus | null) => void;
-    moveNext?: () => void;
-=======
     setCurrentFocus?: (focus: MultiplicationCurrentFocus) => void;
     moveToNextField?: (fieldType?: 'product' | 'partial' | 'carry', position?: number, partialIndex?: number) => void;
     areAllFieldsFilled?: () => boolean;
->>>>>>> c61e4a98
 }
 
 const MultiplicationDisplay: React.FC<MultiplicationDisplayProps> = ({
@@ -66,12 +53,8 @@
     onUpdateProblem,
     isComplete = false,
     setCurrentFocus,
-<<<<<<< HEAD
-    moveNext
-=======
     moveToNextField,
     areAllFieldsFilled
->>>>>>> c61e4a98
 }) => {
     const activeInputRef = useRef<HTMLInputElement>(null);
     const problemRef = useRef<HTMLDivElement>(null);
@@ -138,47 +121,6 @@
         };
     }, [problem, onDisableEditing]);
 
-<<<<<<< HEAD
-    // Helper function to determine if a position needs a carry
-    const shouldShowCarry = useCallback((position: number): boolean => {
-        if (!problem) return false;
-
-        // For single-digit multiplier
-        if (problem.multiplier < 10) {
-            const multiplicandStr = problem.multiplicand.toString();
-
-            // Position is from right to left, so we need to adjust the index
-            if (position >= multiplicandStr.length + 1) return false; // +1 to allow for leftmost carry
-
-            // Special case for leftmost position
-            if (position === multiplicandStr.length) {
-                // Check if the leftmost digit multiplication generates a carry
-                const leftmostDigit = parseInt(multiplicandStr[0], 10);
-                const product = leftmostDigit * problem.multiplier;
-                // If the product is 10 or greater, we need an extra carry box
-                return product >= 10;
-            }
-
-            // For the rightmost digit, we don't need a carry box
-            if (position === 0) return false;
-
-            // Check if the digit to the right generates a carry
-            const rightPosition = position - 1;
-            if (rightPosition < 0) return false;
-
-            const rightDigit = parseInt(multiplicandStr[multiplicandStr.length - 1 - rightPosition], 10);
-            const product = rightDigit * problem.multiplier;
-
-            // If the product is 10 or greater, it generates a carry
-            return product >= 10;
-        }
-
-        // For multi-digit multipliers (not implemented yet)
-        return false;
-    }, [problem]);
-
-=======
->>>>>>> c61e4a98
     // Check if all input fields have answers
     useEffect(() => {
         if (!problem || !userAnswers.length) {
@@ -186,47 +128,6 @@
             return;
         }
 
-<<<<<<< HEAD
-        // Get all required fields - moved inside useEffect to avoid dependency issues
-        const getAllRequiredFields = () => {
-            if (!problem) return [];
-
-            const fields: { fieldType: 'product' | 'partial' | 'carry', fieldPosition: number, partialIndex?: number }[] = [];
-            const multiplicandStr = problem.multiplicand.toString();
-
-            // Add product fields (all digit positions in the product)
-            for (let i = 0; i < multiplicandStr.length; i++) {
-                fields.push({ fieldType: 'product', fieldPosition: i });
-            }
-
-            // Add carry fields for positions that need them
-            for (let i = 0; i < multiplicandStr.length; i++) {
-                if (shouldShowCarry(i)) {
-                    fields.push({ fieldType: 'carry', fieldPosition: i });
-                }
-            }
-
-            return fields;
-        };
-
-        // Get all required fields
-        const requiredFields = getAllRequiredFields();
-
-        // Check if we have an answer for each required field
-        const allFilled = requiredFields.every(field =>
-            userAnswers.some(answer =>
-                answer.fieldType === field.fieldType &&
-                answer.fieldPosition === field.fieldPosition &&
-                // Handle partialIndex matching: both undefined or both have same value
-                (field.partialIndex === undefined ?
-                    (answer.partialIndex === undefined || answer.partialIndex === 0) :
-                    answer.partialIndex === field.partialIndex)
-            )
-        );
-
-        setAllFieldsFilled(allFilled);
-    }, [problem, userAnswers, shouldShowCarry]);
-=======
         // For basic multiplication, we need answers for all product positions
         const productStr = (problem.multiplicand * problem.multiplier).toString();
 
@@ -241,7 +142,6 @@
 
         setAllFieldsFilled(allFilled);
     }, [problem, userAnswers]);
->>>>>>> c61e4a98
 
     // Helper to get user's answer for a specific field
     const getUserAnswer = (fieldType: 'product' | 'partial' | 'carry', position: number, partialIndex?: number): MultiplicationUserAnswer | undefined => {
@@ -256,9 +156,9 @@
     const getInputVariant = (fieldType: 'product' | 'partial' | 'carry', position: number, partialIndex?: number) => {
         const userAnswer = getUserAnswer(fieldType, position, partialIndex);
         const isActive =
-            currentFocus?.fieldType === fieldType &&
-            currentFocus?.fieldPosition === position &&
-            currentFocus?.partialIndex === partialIndex;
+            currentFocus.fieldType === fieldType &&
+            currentFocus.fieldPosition === position &&
+            currentFocus.partialIndex === partialIndex;
 
         // After submission, prioritize validation colors over active state
         if (isSubmitted && userAnswer) {
@@ -273,16 +173,16 @@
 
     // Removed unused handleAutoAdvance function
 
-    // Helper function to create an input with robust navigation and clearing
+    // Helper function to create an input with consistent keyboard event handling
     const createInput = (fieldType: 'product' | 'partial' | 'carry', position: number, partialIndex?: number) => {
         if (!currentFocus) return null;
         const isActive =
-            currentFocus?.fieldType === fieldType &&
-            currentFocus?.fieldPosition === position &&
-            currentFocus?.partialIndex === partialIndex;
+            currentFocus.fieldType === fieldType &&
+            currentFocus.fieldPosition === position &&
+            currentFocus.partialIndex === partialIndex;
+
+        // Get user answer for this field
         const userAnswer = getUserAnswer(fieldType, position, partialIndex);
-<<<<<<< HEAD
-=======
 
         // Handle input change
         const handleChange = (value: string) => {
@@ -305,25 +205,13 @@
             }
         };
 
->>>>>>> c61e4a98
         return (
             <Input
                 ref={isActive ? activeInputRef : undefined}
                 value={userAnswer?.value?.toString() || ''}
                 variant={getInputVariant(fieldType, position, partialIndex)}
-                onChange={(value) => {
-                    if (value === '') onAnswerClear(fieldType, position, partialIndex);
-                    else {
-                        const numValue = parseInt(value, 10);
-                        if (!isNaN(numValue)) onAnswerSubmit(numValue, fieldType, position, partialIndex);
-                    }
-                }}
+                onClick={() => onFieldClick(fieldType, position, partialIndex)}
                 onKeyDown={onKeyDown}
-<<<<<<< HEAD
-                onClick={() => onFieldClick(fieldType, position, partialIndex)}
-                onAutoAdvance={moveNext}
-                onEnter={isSubmitted ? onNextProblem : allFieldsFilled ? onProblemSubmit : undefined}
-=======
                 onChange={handleChange}
                 // Remove onAutoAdvance to prevent unwanted navigation
                 onEnter={isSubmitted ? onNextProblem : (areAllFieldsFilled?.() ? onProblemSubmit : undefined)}
@@ -333,14 +221,49 @@
                     // The actual navigation is handled by the useMultiplicationKeyboardNav hook
                 }}
                 readOnly={isSubmitted}
->>>>>>> c61e4a98
                 placeholder="?"
                 maxLength={1}
-                inputMode="numeric"
-                pattern="[0-9]*"
-                aria-label={`${fieldType} input for position ${position}`}
+                className={fieldType === 'carry' ? 'carry-input' : ''}
             />
         );
+    };
+
+    // Helper function to determine if a position needs a carry
+    const shouldShowCarry = (position: number): boolean => {
+        if (!problem) return false;
+
+        // For single-digit multiplier
+        if (problem.multiplier < 10) {
+            const multiplicandStr = problem.multiplicand.toString();
+
+            // Position is from right to left, so we need to adjust the index
+            if (position >= multiplicandStr.length + 1) return false; // +1 to allow for leftmost carry
+
+            // Special case for leftmost position
+            if (position === multiplicandStr.length) {
+                // Check if the leftmost digit multiplication generates a carry
+                const leftmostDigit = parseInt(multiplicandStr[0], 10);
+                const product = leftmostDigit * problem.multiplier;
+                // If the product is 10 or greater, we need an extra carry box
+                return product >= 10;
+            }
+
+            // For the rightmost digit, we don't need a carry box
+            if (position === 0) return false;
+
+            // Check if the digit to the right generates a carry
+            const rightPosition = position - 1;
+            if (rightPosition < 0) return false;
+
+            const rightDigit = parseInt(multiplicandStr[multiplicandStr.length - 1 - rightPosition], 10);
+            const product = rightDigit * problem.multiplier;
+
+            // If the product is 10 or greater, it generates a carry
+            return product >= 10;
+        }
+
+        // For multi-digit multipliers (not implemented yet)
+        return false;
     };
 
     // Handle problem editing
@@ -492,7 +415,7 @@
     // Loading state
     if (isLoading) {
         return (
-            <div className="multiplication-display bg-white p-8 rounded-xl border-2 border-gray-200 font-mono text-center">
+            <div className="division-display bg-white p-8 rounded-xl border-2 border-gray-200 font-mono text-center">
                 <p className="text-lg">Loading problem...</p>
             </div>
         );
@@ -501,7 +424,7 @@
     // Error state
     if (fetchError) {
         return (
-            <div className="multiplication-display bg-white p-8 rounded-xl border-2 border-gray-200 font-mono text-center">
+            <div className="division-display bg-white p-8 rounded-xl border-2 border-gray-200 font-mono text-center">
                 <p className="text-lg text-red-500 mb-4">Error loading problem</p>
                 <p className="mb-4">{fetchError.message}</p>
                 <button
@@ -517,7 +440,7 @@
     // No problem state
     if (!problem) {
         return (
-            <div className="multiplication-display bg-white p-8 rounded-xl border-2 border-gray-200 font-mono text-center">
+            <div className="division-display bg-white p-8 rounded-xl border-2 border-gray-200 font-mono text-center">
                 <p className="text-lg">No problem available</p>
                 <button
                     onClick={onNewProblem}
@@ -530,11 +453,7 @@
     }
 
     return (
-<<<<<<< HEAD
-        <div className="multiplication-display bg-white p-8 pb-32 rounded-xl border-2 border-gray-200 font-mono">
-=======
         <div className="division-display bg-white p-8 rounded-xl border-2 border-gray-200 font-mono pb-32">
->>>>>>> c61e4a98
             {/* Problem header - clickable to edit */}
             <div className="text-center mb-4" ref={problemRef}>
                 <div className="text-xl text-gray-600 flex items-center justify-center gap-2">
@@ -595,32 +514,6 @@
                         {renderMultiplicationGrid()}
                     </div>
                 </div>
-<<<<<<< HEAD
-
-            </div>
-
-            {/* Submit controls - now positioned fixed */}
-            <SubmitControls
-                isSubmitted={isSubmitted || false}
-                isComplete={isComplete || false}
-                allFieldsFilled={allFieldsFilled}
-                onSubmit={onProblemSubmit || (() => { })}
-                onReset={onResetProblem || (() => { })}
-                onGenerateNew={onNewProblem || (() => { })}
-                onNextProblem={onNextProblem || (() => { })}
-                operation="multiplication"
-                variant="triangle"
-                problemData={{
-                    multiplicand: problem?.multiplicand,
-                    multiplier: problem?.multiplier,
-                    product: problem?.product
-                }}
-            />
-
-            {/* Help text as footnote outside the main container */}
-            <div className="text-center text-xs text-gray-500 mt-4">
-                Tab to move forward, Shift+Tab to go back, Enter to move/submit, Backspace to delete
-=======
             </div>
 
             {/* Button layout - Mobile sticky at bottom */}
@@ -656,7 +549,6 @@
                     ) : null}
 
                 </div>
->>>>>>> c61e4a98
             </div>
         </div>
     );
