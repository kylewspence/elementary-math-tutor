--- conflicted
+++ resolved
@@ -24,11 +24,8 @@
     onChange?: (value: string) => void;
     onEnter?: () => void;
     onAutoAdvance?: () => void;
-<<<<<<< HEAD
     onBackspace?: () => void;
-=======
     ariaLabel?: string;
->>>>>>> d46b7aec
     small?: boolean;
     parseValue?: (raw: string) => string; // Optional custom value parser
 }
@@ -103,6 +100,7 @@
     const handleKeyDown = (e: React.KeyboardEvent<HTMLInputElement>) => {
         if (onKeyDown) onKeyDown(e);
         if (e.defaultPrevented) return;
+
         // Only auto-advance if a digit key is pressed and the field was empty before
         if (/^[0-9]$/.test(e.key) && prevValueRef.current.length === 0) {
             // Let the value update, then auto-advance
@@ -110,30 +108,25 @@
                 if (onAutoAdvance) onAutoAdvance();
             }, 0);
         }
+
         if (e.key === 'Enter' && onEnter) {
             e.preventDefault();
             onEnter();
             if (onAutoAdvance) onAutoAdvance();
         }
-<<<<<<< HEAD
 
-        if (e.key === 'Backspace' || e.key === 'Delete') {
-            // If there's a value, clear it first
-            if (value && onChange) {
-                e.preventDefault();
-=======
         if ((e.key === 'Tab' || e.key === 'ArrowRight' || e.key === 'ArrowDown') && onAutoAdvance) {
             // Only auto-advance on Tab/Arrow if not Shift+Tab
             if (!(e.key === 'Tab' && e.shiftKey)) {
                 onAutoAdvance();
             }
         }
-        // Explicitly handle Backspace/Delete to allow clearing
+
+        // Explicitly handle Backspace/Delete
         if ((e.key === 'Backspace' || e.key === 'Delete')) {
             // If the field is not already empty, call onChange with ''
             const current = prevValueRef.current;
             if (current.length > 0 && onChange) {
->>>>>>> d46b7aec
                 onChange('');
                 return;
             }
